import copy
import torch
import torch.nn as nn
from torch.nn import functional as F
from .recursion import PRNN, SimpleLSTM
from .block_wrapper import MultiBlocks
from .transformers import ARTransformerEncoder
from .mamba import MambaBlock
from .blockrec_wrapper import BlockRecurrentWrapper
from .gsa import GLABlock, GSABlock
from .rwkv6 import RWKV6Layer
from .rwkv7 import RWKV7Layer
from .deltanet import GatedDeltaNet
<<<<<<< HEAD
from .mamba2 import Mamba2Layer
=======
from .sparse_attention import NSATransformerEncoder
>>>>>>> 5956a5a0

class CausalBlock(nn.Module):
    """
    Take Observations and actions, output d_models
    """
    def __init__(self, config):
        super().__init__()
        self.model_type = config.model_type.lower()

        if(config.has_attr("is_generate")):
            is_generate = config.is_generate
        else:
            is_generate = False

        if(self.model_type == "transformer"):
            main_encoder = ARTransformerEncoder(
                config.num_layers, 
                config.hidden_size, 
                config.nhead, 
                config.position_encoding_size, 
                dim_feedforward=config.inner_hidden_size, 
                dropout=config.dropout, 
                context_window=config.context_window
            )
        elif(self.model_type == "nsa"):
            main_encoder = NSATransformerEncoder(
                config.num_layers, 
                config.hidden_size, 
                config.nhead, 
                dim_feedforward=config.inner_hidden_size, 
                dropout=config.dropout, 
            )
        elif(self.model_type == "gsa"):
            main_encoder = MultiBlocks(
                GSABlock,
                config.num_layers,
                hidden=config.hidden_size,
                fc_hidden=config.inner_hidden_size,
                fc_dropout=config.dropout,
                io_size=config.hidden_size,
                num_heads=config.nhead,
                num_slots=config.memory_length,
                is_generate=is_generate
            )
        elif(self.model_type == "gla"):
            main_encoder = MultiBlocks(
                GLABlock,
                config.num_layers,
                hidden=config.hidden_size,
                fc_hidden=config.inner_hidden_size,
                fc_dropout=config.dropout,
                io_size=config.hidden_size,
                num_heads=config.nhead,
                is_generate=is_generate
            )
        elif(self.model_type == "mamba"):
            main_encoder = MultiBlocks(
                # This module uses roughly 3 * expand * d_model^2 parameters
                MambaBlock,
                config.num_layers,
                hidden=config.hidden_size,
                fc_hidden=config.inner_hidden_size,
                fc_dropout=config.dropout,
                io_size=config.hidden_size,
                d_state=config.d_state,
                d_conv=config.d_conv,
                max_position_encoding=config.position_encoding_size,
                expand=config.expand,    # Block expansion factor
            )
        elif(self.model_type == "mamba2"):
            use_segment_input = config.use_segment_input
            if not config.use_blockrecurrence:
                use_segment_input = False
            main_encoder = MultiBlocks(
                Mamba2Layer,
                config.num_layers,
                need_block_wrapper=False,
                io_size=config.hidden_size,
                expand=config.inner_hidden_size/config.hidden_size,
                num_heads=config.nhead,
                use_segment_input=use_segment_input,
                num_hidden_layers=config.num_layers,
            )
        elif(self.model_type == "rwkv6"):
            main_encoder = MultiBlocks(
                RWKV6Layer,
                config.num_layers,
                need_block_wrapper=False,
                io_size=config.hidden_size,
                expand_k=config.expand_k,
                expand_v=config.expand_v,
                gate_bound=config.gate_bound,
                hidden_ratio=config.hidden_ratio,
                intermediate_size=config.inner_hidden_size,
                num_heads=config.nhead,
            )
        elif(self.model_type == "rwkv7"):
            main_encoder = MultiBlocks(
                RWKV7Layer,
                config.num_layers,
                need_block_wrapper=False,
                io_size=config.hidden_size,
                intermediate_size=config.inner_hidden_size,
                num_heads=config.nhead
            )
        elif(self.model_type == "deltanet"):
            main_encoder = MultiBlocks(
                GatedDeltaNet,
                config.num_layers,
                need_block_wrapper=False,
                io_size=config.hidden_size,
                intermediate_size=config.inner_hidden_size,
                num_heads=config.nhead,
                expand_v = config.expand_v
            )           
        else:
            raise Exception("No such causal model: %s" % config.model_type)
        
        self.need_reset = False
        if(config.use_blockrecurrence):
            main_encoder = BlockRecurrentWrapper(main_encoder, config.memory_length, 
                    memory_type = config.memory_type)
            self.need_reset = True

        if(config.use_layer_norm):
            self.layer_norm = nn.LayerNorm(config.hidden_size, eps=1.0e-5)
        else:
            self.layer_norm = nn.Identity()

        self.layers = main_encoder
        self.checkpoints_density = config.checkpoints_density

        if(config.has_attr('is_fronzen')):
            if(config.is_frozen):
                for param in self.parameters():
                    param.requires_grad_(False)

    @property
    def position(self):
        if(hasattr(self.layers, 'position')):
            return self.layers.position
        else:
            return 0

    def forward(self, *args, **kwargs):
        kwargs["checkpoints_density"] = self.checkpoints_density
        out, cache = self.layers.forward(*args, **kwargs)
        return self.layer_norm(out), cache
    
    def reset(self):
        if(self.need_reset):
            self.layers.reset()<|MERGE_RESOLUTION|>--- conflicted
+++ resolved
@@ -11,11 +11,8 @@
 from .rwkv6 import RWKV6Layer
 from .rwkv7 import RWKV7Layer
 from .deltanet import GatedDeltaNet
-<<<<<<< HEAD
 from .mamba2 import Mamba2Layer
-=======
 from .sparse_attention import NSATransformerEncoder
->>>>>>> 5956a5a0
 
 class CausalBlock(nn.Module):
     """
