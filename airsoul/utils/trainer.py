import os
import sys
import argparse
import torch
import numpy
import torch.optim as optim
import torch.distributed as dist
import torch.multiprocessing as mp
from functools import wraps
from torch.optim.lr_scheduler import LambdaLR
from torch.nn.parallel import DistributedDataParallel as DDP
from torch.nn.utils import clip_grad_norm_
from torch.utils.data import DataLoader, Dataset
from torch.amp import autocast, GradScaler
from airsoul.dataloader.prefetch_dataloader import PrefetchDataLoader
from .tools import Configure, Logger, log_progress, log_debug, log_warn, log_fatal, log_sum_parameters_grad
from .tools import create_folder, check_model_validity, model_path, count_parameters, safety_check, apply_gradient_safely, custom_load_model, custom_save_model
from .scheduler import noam_scheduler

def is_multi_node():
<<<<<<< HEAD
    """检查是否在多机分布式训练模式下运行"""
    # 最可靠的方法：比较总进程数和本地进程数
    world_size = int(os.environ.get('WORLD_SIZE', 1))
    local_world_size = int(os.environ.get('LOCAL_WORLD_SIZE', 1))
    return world_size > local_world_size
=======
    # 检查NODE_RANK（torchrun多机时设置）
    node_rank = os.environ.get('NODE_RANK')
    if node_rank is not None:
        return True  # 有NODE_RANK说明是多机 
    return False

>>>>>>> 3dc00f13

def EpochManager(cls):
    @wraps(cls, updated=())
    class WrapperEpochManager(object):
        def __init__(self, **kwargs):
            self.computer = cls(**kwargs)
            for key in kwargs:
                setattr(self, key, kwargs[key])
            
        def get(self, attr, config=None, default=None):
            if(hasattr(self.computer, attr)):
                return getattr(self.computer, attr)
            elif(config is not None):
                if(config.has_attr(attr)):
                    return getattr(self.config, attr)
                else:
                    return default
            else:
                return default

        def init_dataloader(self):
            self.dataloader = self.get('dataloader')
            if(self.dataloader is None):
                DataType = self.get('DataType')
                assert DataType is not None, f"either dataloader or DataType must be specified."
                dataset = DataType(self.config.data_path, 
                                    self.config.seq_len,
                                    verbose=self.main)
                print(f"Loading dataset from {self.config.data_path}, file count: {len(dataset)}")
                self.dataloader = PrefetchDataLoader(dataset, batch_size=self.config.batch_size, 
                                            rank=self.rank, world_size=self.world_size)
                self.computer.dataloader = self.dataloader

        def init_logger(self):
            self.logger = self.get('logger')
            if(self.logger is None):
                self.logger_keys = self.get('logger_keys')
                if(self.logger_keys is not None and len(self.computer.logger_keys)!=0):
                    assert type(self.computer.logger_keys) == list, \
                        f"The logger_keys must be a list of string."
                    if(self.is_training):
                        process_name = f"Training-{self.computer.__class__.__name__}"
                        max_iter = len(self.dataloader)
                    else:
                        process_name = f"Evaluation-{self.computer.__class__.__name__}"
                        max_iter = -1
                    log_file = self.get('log_file')
                    if(log_file is None):
                        if(self.is_training):
                            log_file = self.log_config.training_log
                        else:
                            log_file = self.log_config.evaluation_log

                    # Make sure file exist.
                    log_dir = os.path.dirname(log_file)
                    if log_dir and not os.path.exists(log_dir):
                        os.makedirs(log_dir, exist_ok=True)

                    self.logger = Logger(
                            *self.logger_keys,
                            on=self.main, 
                            max_iter=max_iter,
                            use_tensorboard=self.log_config.use_tensorboard,
                            log_file=log_file,
                            prefix=f"{self.run_name}-{process_name}",
                            field=f"{self.log_config.tensorboard_log}/{self.run_name}-{process_name}")
            self.computer.logger = self.logger

        def init_optimizer(self):
            if(self.is_training):
                self.optimizer = self.get('optimizer')
                if(self.optimizer is None):
                    lr = self.get('lr', config=self.config)
                    self.optimizer = torch.optim.Adam(self.model.parameters(), lr=lr)
                    self.computer.optimizer = self.optimizer

                # Initialize the learning rate schedulers
                self.lr_scheduler = self.get('lr_scheduler')
                if(self.lr_scheduler is None):
                    lr_decay_interval = self.get('lr_decay_interval', config=self.config)
                    self.lr_scheduler = LambdaLR(self.optimizer, 
                        lr_lambda=lambda x:noam_scheduler(x, lr_decay_interval))
                    self.computer.lr_scheduler = self.lr_scheduler
                
                self.lr_scheduler.step(self.get_global_batch_id)

                self.scaler=None
                if(self.config.use_scaler):
                    self.scaler = GradScaler()
                self.computer.scaler = self.scaler

        @property
        def get_global_epoch_id(self):
            if("epochs" in self.training_metainfo):
                return self.training_metainfo["epochs"]
            else:
                return 0
        @property
        def get_global_batch_id(self): 
            if("steps" in self.training_metainfo):
                return self.training_metainfo["steps"]
            else:
                return 0

        def _valid_epoch(self):
            if(hasattr(self.computer, 'valid_epoch')):
                return self.computer.valid_epoch(self.get_global_epoch_id)
            return True

        def _epoch_start(self):
            if(not self._valid_epoch()):
                return
            if(hasattr(self.computer, 'epoch_start')):
                self.computer.epoch_start(self.get_global_epoch_id)
        
        def _epoch_end(self):
            if(not self._valid_epoch()):
                return
            if(hasattr(self.computer, 'epoch_end')):
                self.computer.epoch_end(self.get_global_epoch_id)

        def _preprocess(self):
            if(hasattr(self.computer, 'preprocess')):
                self.computer.preprocess()
            if("training_metainfo" in self.__dict__):
                if("steps" not in self.training_metainfo):
                    self.training_metainfo["steps"] = 0
                if("epochs" not in self.training_metainfo):
                    self.training_metainfo["epochs"] = 0
            self.init_dataloader()
            self.init_logger()
            self.init_optimizer()

        def _postprocess(self):
            if(hasattr(self.computer, 'postprocess')):
                self.computer.postprocess()

        def emergency_save_check(self):
            if("watch_dir" not in self.__dict__ or self.watch_dir is None):
                return False
            if(self.main and os.path.exists(f"{self.watch_dir}/emergency_save")):
                os.remove(f"{self.watch_dir}/emergency_save")
                return True
            return False

        def run(self, device, device_type):
            if(not self._valid_epoch()):
                return
            
            acc_iter = 0
            acc_iter_log = 0

            if(not hasattr(self.computer, 'compute')):
                log_fatal("The computer object must have compute method.")
            if(self.config.has_attr("manual_sync")):
                manual_sync = self.config.manual_sync
            else:
                manual_sync = False
            data_length = len(self.dataloader)

            if("training_metainfo" in self.__dict__ and self.is_training):
                done = self.training_metainfo["epochs"] > self.config.max_epochs
            else:
                done = False

            for batch_id, batch_data in enumerate(self.dataloader):
                acc_iter += 1
                acc_iter_log += 1

                # Important: Must reset the model before segment iteration
                self.model.module.reset()
                if(self.is_training):
                    self.model.train()
                    self.optimizer.zero_grad()
                    with autocast(dtype=torch.bfloat16, enabled=self.config.use_amp, device_type=device_type):
                        self.computer.compute(
                                  *batch_data, 
                                  local_batch_id=batch_id,
                                  global_batch_id=self.get_global_batch_id,
                                  global_epoch_id=self.get_global_epoch_id)
                    if(manual_sync):
                        for param in self.model.parameters():
                            if(param.grad is not None):
                                param.grad = param.grad.contiguous()
                                dist.all_reduce(param.grad)
                                param.grad.div_(self.world_size)
                    #log_sum_parameters_grad(self.model, self.rank)
                    apply_gradient_safely(self.model, self.optimizer, scaler=self.scaler)
                    self.lr_scheduler.step()
                    self.training_metainfo["steps"] += 1
                else:
                    self.model.eval()
                    with torch.no_grad():
                        self.computer.compute(
                                  *batch_data, 
                                  local_batch_id=batch_id,
                                  global_batch_id=self.get_global_batch_id,
                                  global_epoch_id=self.get_global_epoch_id)

                # Emergency Save
                if(self.emergency_save_check()):
                    log_debug("Emergency save triggered, saving model...")
                    custom_save_model(self.model, self.config.save_model_path,
                                    self.__class__.__name__, self.training_metainfo,
                                    appendix="emergency")

                # Safety Check and Save
                need_break = False
                if(self.is_training and self.config.has_attr("max_save_iterations") 
                                and (self.get_global_batch_id + 1) % self.config.max_save_iterations == 0
                                and self.config.max_save_iterations > 0):
                    acc_iter = 0
                    log_debug("\nSAVE MODEL FOR FAIL-SAFETY...\n", on=self.main)
                    if(self.main):
                        check_model_validity(self.model.module)
                        global_epoch_id=self.get_global_epoch_id
                        save_model_path = model_path(self.config.save_model_path, global_epoch_id)
                        torch.save(self.model.state_dict(), save_model_path)
                        # Save additional iter-based model file.
<<<<<<< HEAD
                        iter_model_path = os.path.join(self.config.save_model_path, f"model-epoch{epoch_id}-{acc_iter_log}.pth")
=======
                        iter_model_path = os.path.join(self.config.save_model_path, f"model-epoch{global_epoch_id}-{acc_iter_log}.pth")
>>>>>>> 3dc00f13
                        torch.save(self.model.state_dict(), iter_model_path)
                    need_break = True

                if(not self.is_training):
                    log_progress((batch_id + 1) / data_length, on=self.main)

                yield need_break, done

            self.training_metainfo["epochs"] += 1
            
            # Save At Training Epoch End
            if(self.main and self.is_training):
                custom_save_model(self.model, self.config.save_model_path,
                                self.__class__.__name__, self.training_metainfo)

            if("training_metainfo" in self.__dict__ and self.is_training):
                done = self.training_metainfo["epochs"] > self.config.max_epochs
            else:
                done = False

            yield True, done

    return WrapperEpochManager

def dist_process(rank, use_gpu, world_size, config, main_rank,
                model_type, train_objects, evaluate_objects, extra_info):
    if use_gpu:
        if is_multi_node():
            local_rank = int(os.environ["LOCAL_RANK"])
            torch.cuda.set_device(local_rank)
            device = torch.device(f'cuda:{local_rank}')
            device_type = 'cuda'
            dist.init_process_group("nccl", rank=rank, world_size=world_size)
        else:
            torch.cuda.set_device(rank)  # Set the current GPU to be used
            device = torch.device(f'cuda:{rank}')
            device_type = 'cuda'
            dist.init_process_group("nccl", rank=rank, world_size=world_size)
    else:
        device = torch.device('cpu')
        device_type = 'cpu'
        dist.init_process_group("gloo", rank=rank, world_size=world_size)

    if(main_rank is None):
        main = False
    elif(main_rank == "all" or main_rank == rank):
        main = True
    else:
        main = False

    if(main):
        log_debug("Main gpu", use_gpu, "rank:", rank, device)

    # Create model and move it to GPU with id `gpu`
    model = model_type(config.model_config, verbose=main)
    model = model.to(device)

    if use_gpu:
        if is_multi_node():
<<<<<<< HEAD
            local_rank = int(os.environ["LOCAL_RANK"])
=======
>>>>>>> 3dc00f13
            # If using multiple nodes, we need to specify the device_ids
            model = DDP(model, device_ids=[local_rank], output_device=local_rank)
        else:
            model = DDP(model, device_ids=[rank])
    else:
        model = DDP(model)

    # Load the model if specified in the configuration
    if(config.has_attr("load_model_path") and 
            config.load_model_path is not None and 
            config.load_model_path.lower() != 'none'):
        if(config.has_attr("load_model_parameter_blacklist")):
            black_list = config.load_model_parameter_blacklist
        else:
            black_list = []
        model, metainfo = custom_load_model(model, config.load_model_path, 
                                  black_list=black_list,
                                  verbose=main, 
                                  strict_check=False)
    else:
        metainfo = []
        log_warn("No model is loaded as `load_model_path` is not found in config or is None", on=main)

    if(not isinstance(train_objects, list) and not isinstance(train_objects, tuple)):
        train_objects = [train_objects]
    if(not isinstance(evaluate_objects, list) and not isinstance(evaluate_objects, tuple)):
        evaluate_objects = [evaluate_objects]        

    if(config.has_attr('monitor_dir')):
        watch_dir = config.monitor_dir
    else:
        watch_dir = None

    train_list = []
    for train_object in train_objects:
        if(train_object.__name__ not in metainfo):
            object_info = dict()
        else:
            object_info = metainfo[train_object.__name__]
        if(config.has_attr("reset_metainfo")):
            for key,value in config.get_dict("reset_metainfo").items():
                object_info[key] = value
        train_list.append(train_object(run_name=config.run_name, 
                                        model=model, 
                                        training_metainfo=object_info,
                                        config=config.train_config,
                                        log_config=config.log_config,
                                        rank=rank,
                                        world_size=world_size,
                                        device_type=device_type,
                                        device=device,
                                        main=main,
                                        is_training=True,
                                        watch_dir=watch_dir,
                                        extra_info=extra_info))

    evaluate_list = []
    # Build log_config.
    for dataset in config.test_config.datasets:
        # Create test_config，load dataset dict.
        test_config = Configure()
        test_config.from_dict(dataset)

        # Build log_config.
        log_config = Configure()
        log_config_dict = {
            "tensorboard_log": dataset["log_dir"],
            "evaluation_log": dataset["output"],
            "use_tensorboard": config.log_config.use_tensorboard
        }
        log_config.from_dict(log_config_dict)

        # Create evalutaion objects.
        evaluate_list.append(evaluate_objects[0](
            run_name=f"{config.run_name}_{dataset['name']}",
            model=model,
            training_metainfo=object_info,
            config=test_config,
            log_config=log_config,
            rank=rank,
            world_size=world_size,
            device_type=device_type,
            device=device,
            main=main,
            is_training=False,
            extra_info=extra_info
        ))

    for train_object in train_list:
        train_object._preprocess()
    for evaluate_object in evaluate_list:
        evaluate_object._preprocess()

    def evaluate_epoch():
        for evaluate_object in evaluate_list:
            print(f"Evaluating dataset: {evaluate_object.run_name}")
            evaluate_object._epoch_start()
            for _ in evaluate_object.run(device, device_type):
                pass
            evaluate_object._epoch_end()

    if(len(train_list) < 1):
        evaluate_epoch() # Doing single epoch evaluation
    else:
        all_train_done = False
        while not all_train_done:
            all_train_done = True
            for train_object in train_list:
                train_object._epoch_start()
                for need_evaluate, done in train_object.run(device, device_type):                        
                    if(need_evaluate):
                        evaluate_epoch()
                    if(not done):
                        all_train_done = False
                train_object._epoch_end()

    for train_object in train_list:
        train_object._postprocess()
    for evaluate_object in evaluate_list:
        evaluate_object._postprocess()

class Runner(object):
    """
    Trainer class manage the training process and framework
    """
    def __init__(self):
        parser = argparse.ArgumentParser()
        parser.add_argument('configuration', type=str, help="YAML configuration file")
        parser.add_argument('--configs', nargs='*', help="List of all configurations, overwrite configuration file: eg. train_config.batch_size=16 test_config.xxx=...")
        args = parser.parse_args()

        self.use_gpu = torch.cuda.is_available()
        self.world_size = torch.cuda.device_count() if self.use_gpu else os.cpu_count()
        if "WORLD_SIZE" in os.environ:
            self.world_size = int(os.environ["WORLD_SIZE"])

        if(self.use_gpu):
            log_debug("Use Parallel GPUs: %s" % self.world_size)
        else:
            log_debug("Use Parallel CPUs: %s" % self.world_size)

        self.config = Configure()
        self.config.from_yaml(args.configuration)

        # Get the dictionary of attributes
        if args.configs:
            for pair in args.configs:
                key, value = pair.split('=')
                self.config.set_value(key, value)
                print(f"Rewriting configurations from args: {key} to {value}")
        
        print("Final configuration:\n", self.config)

        if not is_multi_node():
<<<<<<< HEAD
            # if(self.config.has_attr('monitor_dir')):
            #     create_folder(self.config.monitor_dir)
            #     self.config.to_yaml(f"{self.config.monitor_dir}/config_monitor.yaml")
=======
            if(self.config.has_attr('monitor_dir')):
                create_folder(self.config.monitor_dir)
                self.config.to_yaml(f"{self.config.monitor_dir}/config_monitor.yaml")
>>>>>>> 3dc00f13

            if('MASTER_ADDR' in os.environ):
                log_debug(f"Environment variable MASTER_ADDR is already set, using {os.environ['MASTER_ADDR']}.")
            else:
                if(self.config.has_attr('master_addr')):
                    os.environ['MASTER_ADDR'] = self.config.master_addr
                else:
                    os.environ['MASTER_ADDR'] = 'localhost' 
                log_debug(f"MASTER_ADDR set to {os.environ['MASTER_ADDR']}.")
            if('MASTER_PORT' in os.environ):
                log_debug(f"Environment variable MASTER_PORT is already set, using {os.environ['MASTER_PORT']}.")
            else:
                os.environ['MASTER_PORT'] = self.config.master_port
                log_debug(f"MASTER_PORT set to {os.environ['MASTER_PORT']}.")

    def start(self, model_type, train_objects, evaluate_objects, extra_info=None):
<<<<<<< HEAD
=======

>>>>>>> 3dc00f13
        if is_multi_node():
            rank = int(os.environ["RANK"])
            local_rank = int(os.environ["LOCAL_RANK"])
            world_size = int(os.environ["WORLD_SIZE"])
            dist_process(
                rank=rank,
                use_gpu=self.use_gpu,
                world_size=world_size,
                config=self.config,
                main_rank=0,  # 可保留或去掉此逻辑
                model_type=model_type,
                train_objects=train_objects,
                evaluate_objects=evaluate_objects,
                extra_info=extra_info
            )
        else:
            mp.spawn(dist_process,
                    args=(self.use_gpu, 
                        self.world_size, 
                        self.config, 
                        0, # always use #0 as the main GPU
                        model_type,
                        train_objects, 
                        evaluate_objects,
                        extra_info),
                    nprocs=self.world_size if self.use_gpu else min(self.world_size, 4),  # Limit CPU processes if desired
<<<<<<< HEAD
                    join=True)
=======
                    join=True)
>>>>>>> 3dc00f13
<|MERGE_RESOLUTION|>--- conflicted
+++ resolved
@@ -18,20 +18,12 @@
 from .scheduler import noam_scheduler
 
 def is_multi_node():
-<<<<<<< HEAD
-    """检查是否在多机分布式训练模式下运行"""
-    # 最可靠的方法：比较总进程数和本地进程数
-    world_size = int(os.environ.get('WORLD_SIZE', 1))
-    local_world_size = int(os.environ.get('LOCAL_WORLD_SIZE', 1))
-    return world_size > local_world_size
-=======
     # 检查NODE_RANK（torchrun多机时设置）
     node_rank = os.environ.get('NODE_RANK')
     if node_rank is not None:
         return True  # 有NODE_RANK说明是多机 
     return False
 
->>>>>>> 3dc00f13
 
 def EpochManager(cls):
     @wraps(cls, updated=())
@@ -251,11 +243,7 @@
                         save_model_path = model_path(self.config.save_model_path, global_epoch_id)
                         torch.save(self.model.state_dict(), save_model_path)
                         # Save additional iter-based model file.
-<<<<<<< HEAD
-                        iter_model_path = os.path.join(self.config.save_model_path, f"model-epoch{epoch_id}-{acc_iter_log}.pth")
-=======
                         iter_model_path = os.path.join(self.config.save_model_path, f"model-epoch{global_epoch_id}-{acc_iter_log}.pth")
->>>>>>> 3dc00f13
                         torch.save(self.model.state_dict(), iter_model_path)
                     need_break = True
 
@@ -315,10 +303,6 @@
 
     if use_gpu:
         if is_multi_node():
-<<<<<<< HEAD
-            local_rank = int(os.environ["LOCAL_RANK"])
-=======
->>>>>>> 3dc00f13
             # If using multiple nodes, we need to specify the device_ids
             model = DDP(model, device_ids=[local_rank], output_device=local_rank)
         else:
@@ -473,15 +457,9 @@
         print("Final configuration:\n", self.config)
 
         if not is_multi_node():
-<<<<<<< HEAD
-            # if(self.config.has_attr('monitor_dir')):
-            #     create_folder(self.config.monitor_dir)
-            #     self.config.to_yaml(f"{self.config.monitor_dir}/config_monitor.yaml")
-=======
             if(self.config.has_attr('monitor_dir')):
                 create_folder(self.config.monitor_dir)
                 self.config.to_yaml(f"{self.config.monitor_dir}/config_monitor.yaml")
->>>>>>> 3dc00f13
 
             if('MASTER_ADDR' in os.environ):
                 log_debug(f"Environment variable MASTER_ADDR is already set, using {os.environ['MASTER_ADDR']}.")
@@ -498,10 +476,7 @@
                 log_debug(f"MASTER_PORT set to {os.environ['MASTER_PORT']}.")
 
     def start(self, model_type, train_objects, evaluate_objects, extra_info=None):
-<<<<<<< HEAD
-=======
-
->>>>>>> 3dc00f13
+
         if is_multi_node():
             rank = int(os.environ["RANK"])
             local_rank = int(os.environ["LOCAL_RANK"])
@@ -528,8 +503,4 @@
                         evaluate_objects,
                         extra_info),
                     nprocs=self.world_size if self.use_gpu else min(self.world_size, 4),  # Limit CPU processes if desired
-<<<<<<< HEAD
-                    join=True)
-=======
-                    join=True)
->>>>>>> 3dc00f13
+                    join=True)