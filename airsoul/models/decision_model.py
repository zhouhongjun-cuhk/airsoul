--- conflicted
+++ resolved
@@ -109,11 +109,7 @@
         self.hidden_size = config.causal_block.hidden_size
 
         self.rsa_type = config.rsa_type
-<<<<<<< HEAD
-        self.rsa_choice =  ["sptar", "star", "sar", "sta", "sa"]
-=======
         self.rsa_choice =  ["potar", "pota", "oar", "ota", "oa"]
->>>>>>> 510c8202
         self.rsa_occ = len(self.rsa_type)
 
         # Use prompt to predict the action, else use the s
