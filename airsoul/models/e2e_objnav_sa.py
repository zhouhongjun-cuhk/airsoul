#!/usr/bin/env python
# coding=utf8
# File: models.py
import sys
import random
import torch
import numpy
from torch import nn
from torch.nn import functional as F
from torch.utils.checkpoint import checkpoint  
from airsoul.utils import weighted_loss, img_pro, img_post
from airsoul.utils import parameters_regularization, count_parameters
from airsoul.modules import ImageEncoder, ImageDecoder, VAE
from .decision_model import SADecisionModel, POTARDecisionModel

class E2EObjNavSA(nn.Module):
    def __init__(self, config, verbose=False): 
        super().__init__()

        self.config = config
        
        self.img_encoder = ImageEncoder(config.image_encoder_block)

        self.img_decoder = ImageDecoder(config.image_decoder_block)

        self.decision_model = POTARDecisionModel(config.decision_block)

        self.vae = VAE(config.vae_latent_size, self.img_encoder, self.img_decoder) 

        loss_weight = torch.cat((
                    torch.linspace(0.0, 1.0, config.context_warmup),
                    torch.full((config.max_position_loss_weighting - config.context_warmup,), 1.0)), dim=0)
        loss_weight = loss_weight / torch.sum(loss_weight)

        self.register_buffer('loss_weight', loss_weight)

        self.nactions = config.action_dim
        self.state_dtype = config.decision_block.state_encode.input_type
        self.action_dtype = config.decision_block.action_encode.input_type

        self.policy_loss = config.policy_loss_type.lower()

        if(verbose):
            print("E2EObjNavSA initialized, total params: {}".format(count_parameters(self)))
            print("image_encoder params: {}; image_decoder_params: {}; decision_model_params: {}".format(
                count_parameters(self.img_encoder), 
                count_parameters(self.img_decoder), 
                count_parameters(self.decision_model)))
        
    def forward(self, observations, 
                    prompts,
                    tags,
                    actions,
                    rewards,
                    cache=None, need_cache=True, state_dropout=0.0,update_memory=True):
        """
        Input Size:
            observations:[B, NT, C, W, H]
            actions:[B, NT / (NT - 1)] 
            cache: [B, NC, H]
        """
        
        # Encode with VAE
        B = actions.shape[0]
        NT = actions.shape[1]
        with torch.no_grad():
            z_rec, _ = self.vae(observations)
        wm_out, pm_out, new_cache = self.decision_model(
                z_rec, prompts, tags, actions, rewards,
                cache=cache, need_cache=need_cache, state_dropout=state_dropout, 
                update_memory=update_memory)

        return z_rec, wm_out, pm_out, new_cache

    def vae_loss(self, observations, _sigma=1.0, seq_len=None):
        self.vae.requires_grad_(True)
        self.img_encoder.requires_grad_(True)
        self.img_decoder.requires_grad_(True)
        return self.vae.loss(img_pro(observations), _sigma=_sigma, seq_len=seq_len)

    def reset(self):
        self.decision_model.reset()

    def sequential_loss(self, prompts, 
                        observations,
                        tags,
                        behavior_actions, 
                        rewards, 
                        label_actions, 
                        additional_info=None, # Kept for passing additional information
                        state_dropout=0.0, 
                        update_memory=True,
                        use_loss_weight=True,
                        is_training=True,
                        reduce_dim=1):
                        
        # print("label_actions  ",label_actions.size())
        self.img_encoder.requires_grad_(False)
        self.img_decoder.requires_grad_(False)
        self.vae.requires_grad_(False)
        self.decision_model.requires_grad_(True)

        inputs = img_pro(observations)

        bsz = behavior_actions.shape[0]
        seq_len = behavior_actions.shape[1]

        # Pay attention the position must be acquired before calling forward()
        ps = self.decision_model.causal_model.position
        pe = ps + seq_len

        # Predict the latent representation of action and next frame (World Model)
        z_rec, wm_out, pm_out, cache = self.forward(
                inputs[:, :-1], 
                prompts,
                tags,
                behavior_actions, 
                rewards,
                cache=None, 
                need_cache=False, 
                state_dropout=state_dropout,
                update_memory=update_memory)
        
        z_pred, a_pred, r_pred = self.decision_model.post_decoder(wm_out, pm_out)
        
        # Encode the last frame to latent space
        with torch.no_grad():
            z_rec_l, _ = self.vae(inputs[:, -1:])
            z_rec_l = torch.cat((z_rec, z_rec_l), dim=1)

        # Calculate the loss information
        loss = dict()

        loss_weight_s = None
        loss_weight_a = (label_actions.ge(0) * label_actions.lt(self.nactions)).to(
                    self.loss_weight.dtype)
        if(use_loss_weight):
            loss_weight_s = self.loss_weight[ps:pe]
            if self.action_dtype == "Discrete":
                loss_weight_a = loss_weight_a * self.loss_weight[ps:pe].unsqueeze(0)
            elif self.action_dtype == "Continuous":
                loss_weight_a = loss_weight_a * self.loss_weight[ps:pe].unsqueeze(0).unsqueeze(-1)
                loss_weight_a = torch.mean(loss_weight_a, dim=-1, keepdim=True).squeeze(-1)
        else:
            if self.action_dtype == "Continuous":
                loss_weight_a = torch.sum(loss_weight_a, dim=-1, keepdim=True).squeeze(-1)

        if not self.config.decision_block.state_diffusion.enable:
            # World Model Loss - Latent Space
            loss["wm-latent"], loss["count_wm"] = weighted_loss(z_pred, 
                                            loss_type="mse",
                                            gt=z_rec_l[:, 1:], 
                                            loss_wht=loss_weight_s, 
                                            reduce_dim=reduce_dim,
                                            need_cnt=True)

            # World Model Loss - Raw Image
            obs_pred = self.vae.decoding(z_pred)
            loss["wm-raw"] = weighted_loss(obs_pred, 
                                        loss_type="mse",
                                        gt=inputs[:, 1:], 
                                        loss_wht=loss_weight_s, 
                                        reduce_dim=reduce_dim)
        else:
            if is_training:
                if self.config.decision_block.state_diffusion.prediction_type == "sample":
                    z_pred = self.decision_model.s_diffusion.loss_DDPM(x0=z_rec_l[:, 1:],
                                                        cond=wm_out,
                                                        mask=loss_weight_s,
                                                        reduce_dim=reduce_dim,
                                                        need_cnt=True)
                    # World Model Loss - Latent Space
                    loss["wm-latent"], loss["count_wm"] = weighted_loss(z_pred, 
                                                    loss_type="mse",
                                                    gt=z_rec_l[:, 1:], 
                                                    loss_wht=loss_weight_s, 
                                                    reduce_dim=reduce_dim,
                                                    need_cnt=True)

                    # World Model Loss - Raw Image
                    obs_pred = self.vae.decoding(z_pred)
                    loss["wm-raw"] = weighted_loss(obs_pred, 
                                                loss_type="mse",
                                                gt=inputs[:, 1:], 
                                                loss_wht=loss_weight_s.unsqueeze(0), 
                                                reduce_dim=reduce_dim)
                else:
                    loss["wm-latent"], loss["count_wm"] = self.decision_model.s_diffusion.loss_DDPM(x0=z_rec_l[:, 1:],
                                                    cond=wm_out,
                                                    mask=loss_weight_s,
                                                    reduce_dim=reduce_dim,
                                                    need_cnt=True)
                    loss["wm-raw"] = 0.0
            else:
                z_pred = self.decision_model.s_diffusion.inference(cond=wm_out)[-1]
                loss["wm-latent"], loss["count_wm"] = weighted_loss(z_pred, 
                                                loss_type="mse",
                                                gt=z_rec_l[:, 1:], 
                                                loss_wht=loss_weight_s, 
                                                reduce_dim=reduce_dim,
                                                need_cnt=True)
                obs_pred = self.vae.decoding(z_pred)
                loss["wm-raw"] = weighted_loss(obs_pred, 
                                            loss_type="mse",
                                            gt=inputs[:, 1:], 
                                            loss_wht=loss_weight_s, 
                                            reduce_dim=reduce_dim)

        # Decision Model Loss
        if self.action_dtype == "Discrete":
            if(self.policy_loss == 'crossentropy'):
                assert label_actions.dtype in [torch.int64, torch.int32, torch.uint8]
                truncated_actions = torch.clip(label_actions, 0, self.nactions - 1)
                loss["pm"], loss["count_pm"] = weighted_loss(a_pred,
                                        loss_type="ce",
                                        gt=truncated_actions, 
                                        loss_wht=loss_weight_a, 
                                        reduce_dim=reduce_dim,
                                        need_cnt=True)
            elif(self.policy_loss == 'mse'):
                if(use_loss_weight):
                    loss_weight_a = self.loss_weight[ps:pe]
                else:
                    loss_weight_a = None
                loss["pm"], loss["count_pm"] = weighted_loss(a_pred,
                                        loss_type="mse", 
                                        gt=label_actions, 
                                        loss_wht=loss_weight_a, 
                                        reduce_dim=reduce_dim,
                                        need_cnt=True)
            else:
                log_fatal(f"no such policy loss type: {self.policy_loss}")
        elif self.config.decision_block.action_diffusion.enable and self.config.decision_block.action_encode.input_type == "Continuous":
            if is_training: # If training
                if self.config.action_diffusion.prediction_type == "sample":
                    a_latent = self.a_diffusion.loss_DDPM(x0=self.a_encoder(label_actions),cond=pm_out)
                    a_pred = self.a_decoder(a_latent)
                    loss["pm"], loss["count_a"] = weighted_loss(a_pred, 
                                        gt=label_actions, 
                                        loss_type="mse",
                                        loss_wht=loss_weight_a, 
                                        reduce_dim=reduce_dim,
                                        need_cnt=True)
                else:
                    loss["pm"], loss["count_a"] = self.a_diffusion.loss_DDPM(x0=self.a_encoder(label_actions),
                                                cond=pm_out,
                                                mask=loss_weight_a,
                                                reduce_dim=reduce_dim,
                                                need_cnt=True)
            else:
                a_latent = self.a_diffusion.inference(cond=pm_out)[-1]
                a_pred = self.a_decoder(a_latent)
                loss["pm"], loss["count_a"] = weighted_loss(a_pred, 
                                       gt=label_actions, 
                                       loss_type="mse",
                                       loss_wht=loss_weight_a, 
                                       reduce_dim=reduce_dim,
                                       need_cnt=True)
            
        loss["causal-l2"] = parameters_regularization(self.decision_model)

        return loss
    
<<<<<<< HEAD
    def preprocess(self, 
                   observations, 
                   actions, 
                   single_batch=True, 
                   single_step=True, 
                   raw_images=True):
        if(observations is None or actions is None):
            return None, None

        if(isinstance(observations, numpy.ndarray)):
            # if observations.dtype == numpy.uint8:
            #     # Normalize the image to [0, 1], the observation is raw image
            observations = observations.astype(numpy.float32) / 255
            obs = torch.tensor(observations, device=next(self.parameters()).device)
        elif(isinstance(observations, torch.Tensor)):
            obs = observations.to(next(self.parameters()).device)
        else:
            raise TypeError(f"Unsupported type of observations: {type(observations)}")

        if(isinstance(actions, numpy.ndarray)):
            act = torch.tensor(actions, device=next(self.parameters()).device).int()
        elif(isinstance(actions, torch.Tensor)):
            act = actions.to(next(self.parameters()).device)
        else:
            raise TypeError(f"Unsupported type of actions: {type(actions)}")
        
        if(single_batch):
            obs = obs.unsqueeze(0)
            act = act.unsqueeze(0)
        if(single_step and obs.dim() == 4):
            obs = obs.unsqueeze(1)
            act = act.unsqueeze(1)
        
        assert act.dim() == 2, f"Input dimension of actions must be 2, acquire {act.dim()}, check if your batch and step is single or not"
        assert obs.shape[0] == act.shape[0], f"Batch size of observations and actions must be the same, acquire {obs.shape[0]} != {act.shape[0]}"
        assert obs.shape[1] == act.shape[1], f"Sequence length of observations and actions must be the same, acquire {obs.shape[1]} != {act.shape[1]}"
        
        # batch, step, channel, width, height -> batch, channel, step, width, height
        

        if(raw_images):
            assert obs.dim() == 5, f"Input dimension of observations of raw images must be 5, acquire {obs.dim()}"
            obs = obs.permute(0, 1, 4, 2, 3)
            with torch.no_grad():
                z_rec, _ = self.vae(obs)
        else:
            z_rec = obs

        return z_rec, act
    
    def preprocess_action(self, 
                   actions, 
                   single_batch=True, 
                   single_step=True, 
                   raw_images=True):
        if(actions is None):
            return None

        if(isinstance(actions, numpy.ndarray)):
            act = torch.tensor(actions, device=next(self.parameters()).device).int()
        elif(isinstance(actions, torch.Tensor)):
            act = actions.to(next(self.parameters()).device)
        else:
            raise TypeError(f"Unsupported type of actions: {type(actions)}")
        
        if(single_batch):
            act = act.unsqueeze(0)
        if(single_step):
            act = act.unsqueeze(1)
        
        assert act.dim() == 2, f"Input dimension of actions must be 2, acquire {act.dim()}"

        return act
=======
    def preprocess_others(self, 
                   vals, 
                   single_batch=True, 
                   single_step=True,
                   default_dim=None):
        if(vals is None):
            return None

        if(isinstance(vals, numpy.ndarray)):
            vals = torch.tensor(vals, device=next(self.parameters()).device)
        elif(isinstance(vals, torch.Tensor)):
            vals = vals.to(next(self.parameters()).device)
        else:
            raise TypeError(f"Unsupported type of values: {type(vals)}")
        
        if(single_batch):
            vals = vals.unsqueeze(0)
        if(single_step):
            vals = vals.unsqueeze(1)
        
        if(default_dim is not None):
            assert vals.dim == default_dim + 2, f"Input dimension of actions must be {default_dim + 2}, acquire {vals.dim}"

        return vals
>>>>>>> 548737dc

    def preprocess_observation(self, 
                   observations, 
                   single_batch=True, 
                   single_step=True, 
                   raw_images=True):
        if(observations is None):
            return None

        if(isinstance(observations, numpy.ndarray)):
<<<<<<< HEAD
            # if observations.dtype == numpy.uint8:
            #     # Normalize the image to [0, 1], the observation is raw image
            observations = observations.astype(numpy.float32) / 255.0
=======
>>>>>>> 548737dc
            obs = torch.tensor(observations, device=next(self.parameters()).device)
        elif(isinstance(observations, torch.Tensor)):
            obs = observations.to(next(self.parameters()).device)
        else:
            raise TypeError(f"Unsupported type of observations: {type(observations)}")
        
        if(single_batch):
            obs = obs.unsqueeze(0)
<<<<<<< HEAD
        if(single_step and obs.dim() == 4):
            obs = obs.unsqueeze(1)
        
        if(raw_images):
            assert obs.dim() == 5, f"Input dimension of observations of raw images must be 5, acquire {obs.dim()}"
            obs = obs.permute(0, 1, 4, 2, 3)
=======
        if(single_step):
            obs = obs.unsqueeze(1)

        if(raw_images):
            assert obs.dim == 5, f"Input dimension of observations of raw images must be 5, acquire {obs.dim}"
>>>>>>> 548737dc
            with torch.no_grad():
                z_rec, _ = self.vae(obs)
        else:
            z_rec = obs

        return z_rec
<<<<<<< HEAD

    def in_context_learn(self, observations, 
                         actions,
=======
    
    def preprocess(self, 
                observations, 
                prompts,
                tags,
                actions,
                rewards, 
                single_batch=True, 
                single_step=True, 
                raw_images=True):
        z_rec = self.preprocess_observation(observations, single_batch=single_batch, single_step=single_step, raw_images=raw_images)
        act = self.preprocess_others(actions, single_batch=single_batch, single_step=single_step, default_dim=0)
        prompts = self.preprocess_others(prompts, single_batch=single_batch, single_step=single_step, default_dim=1)
        tags = self.preprocess_others(tags, single_batch=single_batch, single_step=single_step, default_dim=0)
        rewards = self.preprocess_others(rewards, single_batch=single_batch, single_step=single_step, default_dim=0)

        return z_rec, prompts, tags, actions, rewards

    def in_context_learn(self, 
                         observations,
                         prompts,
                         tags, 
                         actions,
                         rewards,
>>>>>>> 548737dc
                         cache=None,
                         need_cache=False,
                         single_batch=True,
                         single_step=False,
                         raw_images=True):
        # Inputs:
        #   observations: [B, NT, C, W, H]
        #   actions: [B, NT]
        # Outputs:
        #   new_cache: [B, NC, H] if need_cache is True

<<<<<<< HEAD

        obs, act = self.preprocess(observations, actions, single_batch=single_batch, single_step=single_step, raw_images=raw_images)

        z_pred, a_pred, new_cache = self.decision_model(obs, act, 
=======
        o,p,t,a,r = self.preprocess(
                        observations,
                        prompts,
                        tags, 
                        actions,
                        rewards,
                        single_batch=single_batch,
                        single_step=single_step, 
                        raw_images=raw_images)

        _, _, new_cache = self.decision_model(
                o, p, t, a, r, 
>>>>>>> 548737dc
                cache=cache, need_cache=need_cache, 
                update_memory=True)

        return new_cache
    
    def sample_action_discrete(self, logits, temperature = 1.0):
        # Inputs:
        #   logits: [B, D]
        # Outputs:
        #   action: [B]
        return torch.multinomial(logits / temperature, num_samples=1)
    
<<<<<<< HEAD

    def get_memory(self):
        return self.decision_model.causal_model.layers.memory.copy()
=======
>>>>>>> 548737dc
    def generate_states_only(self, 
                            current_observation, 
                            action_trajectory,
                            history_observation=None,
                            history_action=None,
                            history_update_memory=True, 
                            autoregression_update_memory=False,
                            cache=None,
                            single_batch=True,
                            history_single_step=False,
                            future_single_step=False,
                            raw_images=True,
                            need_numpy=True):
        # Generate state autoregressively in latent space
        # Inputs:
        #   history_observations: o_1, o_2, ..., o_t
        #   history_actions: a_1, a_2, ..., a_t
        #   current_observation: o_{t+1}
        #   action_trajectory: a_{t+1}, a_{t+2}, ..., a_{t+n}
        # Outputs:
        #   predict_observations: o_{t+1}, ..., o_{t+n}

        his_obs, his_act = self.preprocess(
                    history_observation, 
                    history_action, 
                    single_batch=single_batch, 
                    single_step=history_single_step, 
                    raw_images=raw_images)

        obs = self.preprocess_observation(
<<<<<<< HEAD
            current_observation, 
=======
            observation, 
>>>>>>> 548737dc
            single_batch=single_batch, 
            single_step=True, 
            raw_images=raw_images)
        
<<<<<<< HEAD
        act = self.preprocess_action(action_trajectory, 
                                     single_batch=single_batch,
                                     single_step=future_single_step)

        if(autoregression_update_memory and not history_update_memory):
            raise ValueError("Autoregression update memory cannot be True when history update memory is False")

        # If do not update memory, then we need to cache it to keep consistency
        history_need_cache = False
        autoregression_need_cache = False
        if(not history_update_memory):
            history_need_cache = True
        if(not autoregression_update_memory):
            autoregression_need_cache = True


        if(his_obs is not None):
            with torch.no_grad():
                _, _, cache = self.decision_model(his_obs,    
                                                    his_act, 
                                                    cache=cache,need_cache=history_need_cache, 
                                                    update_memory=history_update_memory)
        
        obs_out = [obs]
        for i in range(act.shape[1]):
            with torch.no_grad():
                obs_n, _, cache = self.decision_model(obs_out[-1], 
                                                act[:, i:i+1], 
                                                cache=cache, need_cache=autoregression_need_cache, 
                                                update_memory=autoregression_update_memory)
                # print("test cache", cache.shape)
                obs_out.append(obs_n)

        # Post Processing
        obs_out = torch.cat(obs_out[1:], dim=1) # we don't need the first one, which is the current input
        # print(obs_out.shape)
        if(raw_images):
            obs_out = img_post(self.vae.decoding(obs_out)).permute(0, 1, 3, 4, 2) # batch, step, width, height, channel
        if(need_numpy):
            obs_out = obs_out.cpu().detach().squeeze(0).numpy()

        return obs_out, cache
    
    def generate_states_and_action(self, 
                            current_observation, 
                            future_steps=1,
                            history_observation=None,
                            history_action=None,
                            history_update_memory=True, 
                            autoregression_update_memory=False,
                            cache=None,
                            single_batch=True,
                            history_single_step=False,
                            raw_images=True,
                            need_predict_states=True,
                            need_numpy=True):
        # Generate state autoregressively in latent space
        # Inputs:
        #   history_observations: o_1, o_2, ..., o_t
        #   history_actions: a_1, a_2, ..., a_t
        #   current_observation: o_{t+1}
        #   future_steps: n
        # Outputs:
        #   predict_observations: o_{t+1}, ..., o_{t+n}
        #   predict_actions: a_{t}, ..., a_{t+n-1}
        #   if(n = 1) and need_predict_states is False:
        #       return predict_actions a_{t} only

        his_obs, his_act = self.preprocess(
                    history_observation, 
                    history_action, 
                    single_batch=single_batch, 
                    single_step=history_single_step, 
                    raw_images=raw_images)

        obs = self.preprocess_observation(
            current_observation, 
            single_batch=single_batch, 
            single_step=True, 
            raw_images=raw_images)

        ext_act = torch.zeros((1, 1), dtype=torch.int64).to(next(self.parameters()).device)

        if(autoregression_update_memory and not history_update_memory):
            raise ValueError("Autoregression update memory cannot be True when history update memory is False")

        # If do not update memory, then we need to cache it to keep consistency
        if(not history_update_memory):
            history_need_cache = True
        if(not autoregression_update_memory):
            autoregression_need_cache = True

        if(his_obs is not None):
            with torch.no_grad():
                _, _, cache = self.decision_model(his_obs,    
                                                    his_act, 
                                                    cache=cache,need_cache=history_need_cache, 
                                                    update_memory=history_update_memory)
        
        obs_out = [obs]
        act_out = []
        for i in range(future_steps):
            with torch.no_grad():
                # Step 1: Predict the next_action, do not update memory and cache
                _, act_pred, _ = self.decision_model(obs_out[-1], 
                                                ext_act, 
                                                cache=cache, need_cache=False, 
                                                update_memory=False)
                act_out.append(self.sample_action_discrete(act_pred))

                # Step 2: Predict the next_observation
                if(future_steps > 1 or need_predict_states):
                    obs_n, _, cache = self.decision_model(obs_out[-1], 
                                                    act_out[-1], 
                                                    cache=cache, need_cache=autoregression_need_cache, 
                                                    update_memory=autoregression_update_memory)
                    obs_out.append(obs_n)

        # Post Processing
        if(len(obs_out) > 1):
            obs_out = torch.cat(obs_out[1:], dim=1)
            if(raw_images):
                obs_out = img_post(self.vae.decoding(obs_out)).permute(0, 1, 3, 4, 2) # batch, step, width, height, channel
        else:
            obs_out = None
        act_out = torch.cat(act_out, dim=1)
        if(need_numpy):
            # obs_out.cpu().detach().squeeze(0).permute(0, 2, 3, 1).numpy()
            obs_out = obs_out.cpu().detach().squeeze(0).numpy()
            act_out = act_out.cpu().detach().squeeze(0).numpy()

        return obs_out, act_out, cache
    

# the function to be tested
    def forward_by_step_with_cache(self, observations, actions_gt, device, 
                              n_step=1, cache=None, verbose=True
                              ):
        """
        Given: cache - from s_0, a_0, ..., s_{tc}, a_{tc}
               observations: s_{tc}, ... s_{t}
               actions: a_{tc}, ..., a_{t-1}
               actions_gt: a_{t},...a_{t+n}
        Returns:
            obs_pred: numpy.array [n, W, H, C], s_{t+1}, ..., s_{t+n}
            new_cache: torch.array caches up to s_0, a_0, ..., s_{t}, a_{t} (Notice not to t+n, as t+1 to t+n are imagined)
        """
        obss = numpy.array(observations, dtype=numpy.float32)
        # acts = numpy.array(actions, dtype=numpy.int64)
        Nobs, W, H, C = obss.shape

        assert Nobs == 1

        valid_obs = torch.from_numpy(img_pro(obss)).float().to(device)
        valid_obs = valid_obs.permute(0, 3, 1, 2).unsqueeze(0)
        # Only use ground truth
        
        valid_cache = cache

        pred_obs_list = []
        updated_cache = valid_cache
        
        actions_gt =  numpy.array(actions_gt, dtype=numpy.int64)
        actions_gt = torch.from_numpy(actions_gt).int().to(device)
        actions_gt = actions_gt.unsqueeze(0)

        ob = valid_obs[:, -1:]
        with torch.no_grad():
            z_rec, _ = self.vae(ob)

        for step in range(n_step):
            
            # Temporal Encoders
            with torch.no_grad():  
                action_input = actions_gt[:, step:step+1]

                z_pred, a_pred, updated_cache = self.decision_model(z_rec, action_input, 
                        cache=updated_cache, need_cache=False, 
                        update_memory=True)
                # Decode the prediction
                pred_obs = self.vae.decoding(z_pred)
                pred_obs = img_post(pred_obs)

                pred_obs_list.append(pred_obs.squeeze(1).squeeze(0).permute(1, 2, 0).cpu().numpy())
                
                # Do auto-regression for n_step
                z_rec = z_pred
                
        # self.reset() # no need for that, cause we have not open the memory update
        return pred_obs_list, updated_cache
=======
        act = self.preprocess_others(action_trajectory, 
                                     single_batch=single_batch,
                                     single_step=future_single_step)

        if(autoregression_update_memory and not history_update_memory):
            raise ValueError("Autoregression update memory cannot be True when history update memory is False")

        # If do not update memory, then we need to cache it to keep consistency
        if(not history_update_memory):
            history_need_cache = True
        if(not autoregression_update_memory):
            autoregression_need_cache = True


        if(his_obs is not None):
            with torch.no_grad():
                _, _, cache = self.decision_model(his_obs,    
                                                    his_act, 
                                                    cache=cache,need_cache=history_need_cache, 
                                                    update_memory=history_update_memory)
        
        obs_out = [obs]
        for i in range(act.shape[1]):
            with torch.no_grad():
                wm_out, pm_out, cache = self.decision_model(obs_out[-1], 
                                                act[:, i:i+1], 
                                                cache=cache, need_cache=autoregression_need_cache, 
                                                update_memory=autoregression_update_memory)
                
                obs_n, _, _ = self.decision_model.post_decoder(wm_out, pm_out)
                if self.config.decision_block.state_diffusion.enable:
                    obs_n = self.decision_model.s_diffusion.inference(cond=wm_out)[-1]
                obs_out.append(obs_n)

        # Post Processing
        obs_out = torch.cat(obs_out, dim=1)
        if(raw_images):
            obs_out = img_post(self.vae.decoding(obs_out))
        if(need_numpy):
            obs_out = obs_out.cpu().detach().numpy()

        return obs_out, cache
    
    def generate_states_and_action(self, 
                            current_observation, 
                            future_steps=1,
                            history_observation=None,
                            history_action=None,
                            history_update_memory=True, 
                            autoregression_update_memory=False,
                            cache=None,
                            single_batch=True,
                            history_single_step=False,
                            raw_images=True,
                            need_predict_states=True,
                            need_numpy=True):
        # Generate state autoregressively in latent space
        # Inputs:
        #   history_observations: o_1, o_2, ..., o_t
        #   history_actions: a_1, a_2, ..., a_t
        #   current_observation: o_{t+1}
        #   future_steps: n
        # Outputs:
        #   predict_observations: o_{t+1}, ..., o_{t+n}
        #   predict_actions: a_{t}, ..., a_{t+n-1}
        #   if(n = 1) and need_predict_states is False:
        #       return predict_actions a_{t} only

        his_obs, his_act = self.preprocess(
                    history_observation, 
                    history_action, 
                    single_batch=single_batch, 
                    single_step=history_single_step, 
                    raw_images=raw_images)

        obs = self.preprocess_observation(
            observation, 
            single_batch=single_batch, 
            single_step=True, 
            raw_images=raw_images)

        ext_act = torch.zeros((1, 1), dtype=torch.int64).to(next(self.parameters()).device)

        if(autoregression_update_memory and not history_update_memory):
            raise ValueError("Autoregression update memory cannot be True when history update memory is False")

        # If do not update memory, then we need to cache it to keep consistency
        if(not history_update_memory):
            history_need_cache = True
        if(not autoregression_update_memory):
            autoregression_need_cache = True

        if(his_obs is not None):
            with torch.no_grad():
                _, _, cache = self.decision_model(his_obs,    
                                                    his_act, 
                                                    cache=cache,need_cache=history_need_cache, 
                                                    update_memory=history_update_memory)
        
        obs_out = [obs]
        act_out = []
        for i in range(future_steps):
            with torch.no_grad():
                # Step 1: Predict the next_action, do not update memory and cache
                wm_out, pm_out, _ = self.decision_model(obs_out[-1], 
                                                ext_act, 
                                                cache=cache, need_cache=False, 
                                                update_memory=False)
                _, act_pred, _ = self.decision_model.post_decoder(wm_out, pm_out)
                if self.config.decision_block.action_diffusion.enable:
                    act_pred = self.decision_model.s_diffusion.inference(cond=pm_out)[-1]
                act_out.append(self.sample_action_discrete(act_pred))

                # Step 2: Predict the next_observation
                if(future_steps > 1 or need_predict_states):
                    wm_out, pm_out, cache = self.decision_model(obs_out[-1], 
                                                    act_out[-1], 
                                                    cache=cache, need_cache=autoregression_need_cache, 
                                                    update_memory=autoregression_update_memory)
                    obs_n, _, _ = self.decision_model.post_decoder(wm_out, pm_out)
                    if self.config.decision_block.state_diffusion.enable:
                        obs_n = self.decision_model.s_diffusion.inference(cond=wm_out)[-1]
                    obs_out.append(obs_n)

        # Post Processing
        if(len(obs_out) > 1):
            obs_out = torch.cat(obs_out[1:], dim=1)
            if(raw_images):
                obs_out = img_post(self.vae.decoding(obs_out))
        else:
            obs_out = None
        act_out = torch.cat(act_out, dim=1)
        if(need_numpy):
            obs_out = obs_out.cpu().detach().numpy()
            act_out = act_out.cpu().detach().numpy()

        return obs_out, act_out, cache
>>>>>>> 548737dc

if __name__=="__main__":
    from utils import Configure
    config=Configure()
    config.from_yaml(sys.argv[1])

    model = E2EObjNavSA(config.model_config)

    observation = torch.randn(8, 33, 3, 128, 128)
    action = torch.randint(4, (8, 32)) 
    reward = torch.randn(8, 32)
    local_map = torch.randn(8, 32, 3, 7, 7)

    vae_loss = model.vae_loss(observation)
    losses = model.sequential_loss(observation, action, action)
    rec_img, img_out, act_out, cache = model.inference_step_by_step(
            observation[:, :5], action[:, :4], 1.0, 0, observation.device)
    print("vae:", vae_loss, "sequential:", losses)
    print(img_out[0].shape, act_out.shape)
    print(len(cache))
    print(cache[0].shape)<|MERGE_RESOLUTION|>--- conflicted
+++ resolved
@@ -261,81 +261,7 @@
 
         return loss
     
-<<<<<<< HEAD
-    def preprocess(self, 
-                   observations, 
-                   actions, 
-                   single_batch=True, 
-                   single_step=True, 
-                   raw_images=True):
-        if(observations is None or actions is None):
-            return None, None
-
-        if(isinstance(observations, numpy.ndarray)):
-            # if observations.dtype == numpy.uint8:
-            #     # Normalize the image to [0, 1], the observation is raw image
-            observations = observations.astype(numpy.float32) / 255
-            obs = torch.tensor(observations, device=next(self.parameters()).device)
-        elif(isinstance(observations, torch.Tensor)):
-            obs = observations.to(next(self.parameters()).device)
-        else:
-            raise TypeError(f"Unsupported type of observations: {type(observations)}")
-
-        if(isinstance(actions, numpy.ndarray)):
-            act = torch.tensor(actions, device=next(self.parameters()).device).int()
-        elif(isinstance(actions, torch.Tensor)):
-            act = actions.to(next(self.parameters()).device)
-        else:
-            raise TypeError(f"Unsupported type of actions: {type(actions)}")
-        
-        if(single_batch):
-            obs = obs.unsqueeze(0)
-            act = act.unsqueeze(0)
-        if(single_step and obs.dim() == 4):
-            obs = obs.unsqueeze(1)
-            act = act.unsqueeze(1)
-        
-        assert act.dim() == 2, f"Input dimension of actions must be 2, acquire {act.dim()}, check if your batch and step is single or not"
-        assert obs.shape[0] == act.shape[0], f"Batch size of observations and actions must be the same, acquire {obs.shape[0]} != {act.shape[0]}"
-        assert obs.shape[1] == act.shape[1], f"Sequence length of observations and actions must be the same, acquire {obs.shape[1]} != {act.shape[1]}"
-        
-        # batch, step, channel, width, height -> batch, channel, step, width, height
-        
-
-        if(raw_images):
-            assert obs.dim() == 5, f"Input dimension of observations of raw images must be 5, acquire {obs.dim()}"
-            obs = obs.permute(0, 1, 4, 2, 3)
-            with torch.no_grad():
-                z_rec, _ = self.vae(obs)
-        else:
-            z_rec = obs
-
-        return z_rec, act
-    
-    def preprocess_action(self, 
-                   actions, 
-                   single_batch=True, 
-                   single_step=True, 
-                   raw_images=True):
-        if(actions is None):
-            return None
-
-        if(isinstance(actions, numpy.ndarray)):
-            act = torch.tensor(actions, device=next(self.parameters()).device).int()
-        elif(isinstance(actions, torch.Tensor)):
-            act = actions.to(next(self.parameters()).device)
-        else:
-            raise TypeError(f"Unsupported type of actions: {type(actions)}")
-        
-        if(single_batch):
-            act = act.unsqueeze(0)
-        if(single_step):
-            act = act.unsqueeze(1)
-        
-        assert act.dim() == 2, f"Input dimension of actions must be 2, acquire {act.dim()}"
-
-        return act
-=======
+
     def preprocess_others(self, 
                    vals, 
                    single_batch=True, 
@@ -360,7 +286,6 @@
             assert vals.dim == default_dim + 2, f"Input dimension of actions must be {default_dim + 2}, acquire {vals.dim}"
 
         return vals
->>>>>>> 548737dc
 
     def preprocess_observation(self, 
                    observations, 
@@ -371,12 +296,10 @@
             return None
 
         if(isinstance(observations, numpy.ndarray)):
-<<<<<<< HEAD
             # if observations.dtype == numpy.uint8:
             #     # Normalize the image to [0, 1], the observation is raw image
             observations = observations.astype(numpy.float32) / 255.0
-=======
->>>>>>> 548737dc
+
             obs = torch.tensor(observations, device=next(self.parameters()).device)
         elif(isinstance(observations, torch.Tensor)):
             obs = observations.to(next(self.parameters()).device)
@@ -385,31 +308,21 @@
         
         if(single_batch):
             obs = obs.unsqueeze(0)
-<<<<<<< HEAD
+
         if(single_step and obs.dim() == 4):
             obs = obs.unsqueeze(1)
         
         if(raw_images):
             assert obs.dim() == 5, f"Input dimension of observations of raw images must be 5, acquire {obs.dim()}"
             obs = obs.permute(0, 1, 4, 2, 3)
-=======
-        if(single_step):
-            obs = obs.unsqueeze(1)
-
-        if(raw_images):
-            assert obs.dim == 5, f"Input dimension of observations of raw images must be 5, acquire {obs.dim}"
->>>>>>> 548737dc
+
             with torch.no_grad():
                 z_rec, _ = self.vae(obs)
         else:
             z_rec = obs
 
         return z_rec
-<<<<<<< HEAD
-
-    def in_context_learn(self, observations, 
-                         actions,
-=======
+
     
     def preprocess(self, 
                 observations, 
@@ -434,7 +347,6 @@
                          tags, 
                          actions,
                          rewards,
->>>>>>> 548737dc
                          cache=None,
                          need_cache=False,
                          single_batch=True,
@@ -446,12 +358,7 @@
         # Outputs:
         #   new_cache: [B, NC, H] if need_cache is True
 
-<<<<<<< HEAD
-
-        obs, act = self.preprocess(observations, actions, single_batch=single_batch, single_step=single_step, raw_images=raw_images)
-
-        z_pred, a_pred, new_cache = self.decision_model(obs, act, 
-=======
+
         o,p,t,a,r = self.preprocess(
                         observations,
                         prompts,
@@ -464,7 +371,6 @@
 
         _, _, new_cache = self.decision_model(
                 o, p, t, a, r, 
->>>>>>> 548737dc
                 cache=cache, need_cache=need_cache, 
                 update_memory=True)
 
@@ -477,12 +383,7 @@
         #   action: [B]
         return torch.multinomial(logits / temperature, num_samples=1)
     
-<<<<<<< HEAD
-
-    def get_memory(self):
-        return self.decision_model.causal_model.layers.memory.copy()
-=======
->>>>>>> 548737dc
+
     def generate_states_only(self, 
                             current_observation, 
                             action_trajectory,
@@ -513,17 +414,13 @@
                     raw_images=raw_images)
 
         obs = self.preprocess_observation(
-<<<<<<< HEAD
             current_observation, 
-=======
-            observation, 
->>>>>>> 548737dc
             single_batch=single_batch, 
             single_step=True, 
             raw_images=raw_images)
         
-<<<<<<< HEAD
-        act = self.preprocess_action(action_trajectory, 
+
+        act = self.preprocess_others(action_trajectory, 
                                      single_batch=single_batch,
                                      single_step=future_single_step)
 
@@ -531,8 +428,6 @@
             raise ValueError("Autoregression update memory cannot be True when history update memory is False")
 
         # If do not update memory, then we need to cache it to keep consistency
-        history_need_cache = False
-        autoregression_need_cache = False
         if(not history_update_memory):
             history_need_cache = True
         if(not autoregression_update_memory):
@@ -549,20 +444,22 @@
         obs_out = [obs]
         for i in range(act.shape[1]):
             with torch.no_grad():
-                obs_n, _, cache = self.decision_model(obs_out[-1], 
+                wm_out, pm_out, cache = self.decision_model(obs_out[-1], 
                                                 act[:, i:i+1], 
                                                 cache=cache, need_cache=autoregression_need_cache, 
                                                 update_memory=autoregression_update_memory)
-                # print("test cache", cache.shape)
+                
+                obs_n, _, _ = self.decision_model.post_decoder(wm_out, pm_out)
+                if self.config.decision_block.state_diffusion.enable:
+                    obs_n = self.decision_model.s_diffusion.inference(cond=wm_out)[-1]
                 obs_out.append(obs_n)
 
         # Post Processing
-        obs_out = torch.cat(obs_out[1:], dim=1) # we don't need the first one, which is the current input
-        # print(obs_out.shape)
+        obs_out = torch.cat(obs_out, dim=1)
         if(raw_images):
-            obs_out = img_post(self.vae.decoding(obs_out)).permute(0, 1, 3, 4, 2) # batch, step, width, height, channel
+            obs_out = img_post(self.vae.decoding(obs_out))
         if(need_numpy):
-            obs_out = obs_out.cpu().detach().squeeze(0).numpy()
+            obs_out = obs_out.cpu().detach().numpy()
 
         return obs_out, cache
     
@@ -599,197 +496,6 @@
                     raw_images=raw_images)
 
         obs = self.preprocess_observation(
-            current_observation, 
-            single_batch=single_batch, 
-            single_step=True, 
-            raw_images=raw_images)
-
-        ext_act = torch.zeros((1, 1), dtype=torch.int64).to(next(self.parameters()).device)
-
-        if(autoregression_update_memory and not history_update_memory):
-            raise ValueError("Autoregression update memory cannot be True when history update memory is False")
-
-        # If do not update memory, then we need to cache it to keep consistency
-        if(not history_update_memory):
-            history_need_cache = True
-        if(not autoregression_update_memory):
-            autoregression_need_cache = True
-
-        if(his_obs is not None):
-            with torch.no_grad():
-                _, _, cache = self.decision_model(his_obs,    
-                                                    his_act, 
-                                                    cache=cache,need_cache=history_need_cache, 
-                                                    update_memory=history_update_memory)
-        
-        obs_out = [obs]
-        act_out = []
-        for i in range(future_steps):
-            with torch.no_grad():
-                # Step 1: Predict the next_action, do not update memory and cache
-                _, act_pred, _ = self.decision_model(obs_out[-1], 
-                                                ext_act, 
-                                                cache=cache, need_cache=False, 
-                                                update_memory=False)
-                act_out.append(self.sample_action_discrete(act_pred))
-
-                # Step 2: Predict the next_observation
-                if(future_steps > 1 or need_predict_states):
-                    obs_n, _, cache = self.decision_model(obs_out[-1], 
-                                                    act_out[-1], 
-                                                    cache=cache, need_cache=autoregression_need_cache, 
-                                                    update_memory=autoregression_update_memory)
-                    obs_out.append(obs_n)
-
-        # Post Processing
-        if(len(obs_out) > 1):
-            obs_out = torch.cat(obs_out[1:], dim=1)
-            if(raw_images):
-                obs_out = img_post(self.vae.decoding(obs_out)).permute(0, 1, 3, 4, 2) # batch, step, width, height, channel
-        else:
-            obs_out = None
-        act_out = torch.cat(act_out, dim=1)
-        if(need_numpy):
-            # obs_out.cpu().detach().squeeze(0).permute(0, 2, 3, 1).numpy()
-            obs_out = obs_out.cpu().detach().squeeze(0).numpy()
-            act_out = act_out.cpu().detach().squeeze(0).numpy()
-
-        return obs_out, act_out, cache
-    
-
-# the function to be tested
-    def forward_by_step_with_cache(self, observations, actions_gt, device, 
-                              n_step=1, cache=None, verbose=True
-                              ):
-        """
-        Given: cache - from s_0, a_0, ..., s_{tc}, a_{tc}
-               observations: s_{tc}, ... s_{t}
-               actions: a_{tc}, ..., a_{t-1}
-               actions_gt: a_{t},...a_{t+n}
-        Returns:
-            obs_pred: numpy.array [n, W, H, C], s_{t+1}, ..., s_{t+n}
-            new_cache: torch.array caches up to s_0, a_0, ..., s_{t}, a_{t} (Notice not to t+n, as t+1 to t+n are imagined)
-        """
-        obss = numpy.array(observations, dtype=numpy.float32)
-        # acts = numpy.array(actions, dtype=numpy.int64)
-        Nobs, W, H, C = obss.shape
-
-        assert Nobs == 1
-
-        valid_obs = torch.from_numpy(img_pro(obss)).float().to(device)
-        valid_obs = valid_obs.permute(0, 3, 1, 2).unsqueeze(0)
-        # Only use ground truth
-        
-        valid_cache = cache
-
-        pred_obs_list = []
-        updated_cache = valid_cache
-        
-        actions_gt =  numpy.array(actions_gt, dtype=numpy.int64)
-        actions_gt = torch.from_numpy(actions_gt).int().to(device)
-        actions_gt = actions_gt.unsqueeze(0)
-
-        ob = valid_obs[:, -1:]
-        with torch.no_grad():
-            z_rec, _ = self.vae(ob)
-
-        for step in range(n_step):
-            
-            # Temporal Encoders
-            with torch.no_grad():  
-                action_input = actions_gt[:, step:step+1]
-
-                z_pred, a_pred, updated_cache = self.decision_model(z_rec, action_input, 
-                        cache=updated_cache, need_cache=False, 
-                        update_memory=True)
-                # Decode the prediction
-                pred_obs = self.vae.decoding(z_pred)
-                pred_obs = img_post(pred_obs)
-
-                pred_obs_list.append(pred_obs.squeeze(1).squeeze(0).permute(1, 2, 0).cpu().numpy())
-                
-                # Do auto-regression for n_step
-                z_rec = z_pred
-                
-        # self.reset() # no need for that, cause we have not open the memory update
-        return pred_obs_list, updated_cache
-=======
-        act = self.preprocess_others(action_trajectory, 
-                                     single_batch=single_batch,
-                                     single_step=future_single_step)
-
-        if(autoregression_update_memory and not history_update_memory):
-            raise ValueError("Autoregression update memory cannot be True when history update memory is False")
-
-        # If do not update memory, then we need to cache it to keep consistency
-        if(not history_update_memory):
-            history_need_cache = True
-        if(not autoregression_update_memory):
-            autoregression_need_cache = True
-
-
-        if(his_obs is not None):
-            with torch.no_grad():
-                _, _, cache = self.decision_model(his_obs,    
-                                                    his_act, 
-                                                    cache=cache,need_cache=history_need_cache, 
-                                                    update_memory=history_update_memory)
-        
-        obs_out = [obs]
-        for i in range(act.shape[1]):
-            with torch.no_grad():
-                wm_out, pm_out, cache = self.decision_model(obs_out[-1], 
-                                                act[:, i:i+1], 
-                                                cache=cache, need_cache=autoregression_need_cache, 
-                                                update_memory=autoregression_update_memory)
-                
-                obs_n, _, _ = self.decision_model.post_decoder(wm_out, pm_out)
-                if self.config.decision_block.state_diffusion.enable:
-                    obs_n = self.decision_model.s_diffusion.inference(cond=wm_out)[-1]
-                obs_out.append(obs_n)
-
-        # Post Processing
-        obs_out = torch.cat(obs_out, dim=1)
-        if(raw_images):
-            obs_out = img_post(self.vae.decoding(obs_out))
-        if(need_numpy):
-            obs_out = obs_out.cpu().detach().numpy()
-
-        return obs_out, cache
-    
-    def generate_states_and_action(self, 
-                            current_observation, 
-                            future_steps=1,
-                            history_observation=None,
-                            history_action=None,
-                            history_update_memory=True, 
-                            autoregression_update_memory=False,
-                            cache=None,
-                            single_batch=True,
-                            history_single_step=False,
-                            raw_images=True,
-                            need_predict_states=True,
-                            need_numpy=True):
-        # Generate state autoregressively in latent space
-        # Inputs:
-        #   history_observations: o_1, o_2, ..., o_t
-        #   history_actions: a_1, a_2, ..., a_t
-        #   current_observation: o_{t+1}
-        #   future_steps: n
-        # Outputs:
-        #   predict_observations: o_{t+1}, ..., o_{t+n}
-        #   predict_actions: a_{t}, ..., a_{t+n-1}
-        #   if(n = 1) and need_predict_states is False:
-        #       return predict_actions a_{t} only
-
-        his_obs, his_act = self.preprocess(
-                    history_observation, 
-                    history_action, 
-                    single_batch=single_batch, 
-                    single_step=history_single_step, 
-                    raw_images=raw_images)
-
-        obs = self.preprocess_observation(
             observation, 
             single_batch=single_batch, 
             single_step=True, 
@@ -851,7 +557,6 @@
             act_out = act_out.cpu().detach().numpy()
 
         return obs_out, act_out, cache
->>>>>>> 548737dc
 
 if __name__=="__main__":
     from utils import Configure
