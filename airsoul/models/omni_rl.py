--- conflicted
+++ resolved
@@ -124,7 +124,6 @@
                                         reduce_dim=reduce_dim,
                                         need_cnt=True)
 
-<<<<<<< HEAD
         elif self.state_dtype == "Continuous" and not self.config.state_diffusion.enable:
             loss["wm-s"], loss["count_s"] = weighted_loss(s_pred,
                 loss_type="mse",
@@ -140,16 +139,6 @@
         #                                  reduce_dim=reduce_dim)
 
         loss["wm-r"] = 0
-=======
-        if(r_pred is not None):
-            loss["wm-r"] = weighted_loss(r_pred, 
-                                         gt=rewards.view(*rewards.shape,1), 
-                                         loss_type="mse",
-                                         loss_wht=loss_weight_a,
-                                         reduce_dim=reduce_dim)
-        else:
-            loss["wm-r"] = 0
->>>>>>> 06e90bd1
 
         # Policy Model
         if self.action_dtype == "Discrete":
