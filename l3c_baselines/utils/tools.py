--- conflicted
+++ resolved
@@ -195,15 +195,9 @@
     def __call__(self):
         state_res = dict()
         for key in self.keys:
-<<<<<<< HEAD
             stat_res[key] = torch.stack(self._data[key]).sum(dim=0)
             if(len(stat_res[key].shape) < 1 or stat_res[key].numel() < 2):
                 stat_res[key] = float(stat_res[key])
-=======
-            state_res[key] = torch.stack(self._data[key]).sum(dim=0)
-            if(state_res[key].shape in [(), (1)]):
-                state_res[key] = float(state_res[key])
->>>>>>> 1086aebf
         if(self.is_average):
             for key in self.keys:
                 if(key != "count"):
