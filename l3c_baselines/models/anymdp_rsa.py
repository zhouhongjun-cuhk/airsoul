--- conflicted
+++ resolved
@@ -116,33 +116,24 @@
             loss_weight_a = loss_weight_a * self.loss_weight[ps:pe].unsqueeze(0)
 
         # World Model Loss - States and Rewards
-<<<<<<< HEAD
         if self.state_dtype == "Continuous":
             if observations.dim() == 2:
                 gt = observations[:, 1:].view(*observations.shape, -1)
             else:
                 gt = observations[:, 1:]
-            loss["wm-s"], loss["count"] = weighted_loss(s_pred, 
+            loss["wm-s"], loss["count_s"] = weighted_loss(s_pred, 
                                         gt=gt, 
                                         loss_type="mse",
-                                        loss_wht=loss_weight, 
+                                        loss_wht=loss_weight_s, 
                                         reduce_dim=reduce_dim,
                                         need_cnt=True)
         else:
-            loss["wm-s"], loss["count"] = weighted_loss(s_pred, 
+            loss["wm-s"], loss["count_s"] = weighted_loss(s_pred, 
                                         gt=observations[:, 1:], 
                                         loss_type="ce",
-                                        loss_wht=loss_weight, 
+                                        loss_wht=loss_weight_s, 
                                         reduce_dim=reduce_dim,
                                         need_cnt=True)
-=======
-        loss["wm-s"], loss["count_s"] = weighted_loss(s_pred, 
-                                     gt=observations[:, 1:], 
-                                     loss_type="ce",
-                                     loss_wht=loss_weight_s, 
-                                     reduce_dim=reduce_dim,
-                                     need_cnt=True)
->>>>>>> d5f8cc36
         loss["wm-r"] = weighted_loss(r_pred, 
                                      gt=rewards.view(*rewards.shape,1), 
                                      loss_type="mse",
@@ -150,31 +141,24 @@
                                      reduce_dim=reduce_dim)
 
         # Policy Model
-<<<<<<< HEAD
         if self.action_dtype == "Continuous":
             if label_actions.dim() == 2:
                 gt = label_actions.view(*rewards.shape, 1)
             else:
                 gt = label_actions
-            loss["pm"] = weighted_loss(a_pred, 
+            loss["pm"], loss["count_a"] = weighted_loss(a_pred, 
                                        gt=gt, 
                                        loss_type="mse",
-                                       loss_wht=loss_weight, 
-                                       reduce_dim=reduce_dim)
-        else:
-            loss["pm"] = weighted_loss(a_pred, 
+                                       loss_wht=loss_weight_a, 
+                                       reduce_dim=reduce_dim,
+                                       need_cnt=True)
+        else:
+            loss["pm"], loss["count_a"] = weighted_loss(a_pred, 
                                     gt=label_actions, 
                                     loss_type="ce",
-                                    loss_wht=loss_weight, 
-                                    reduce_dim=reduce_dim)
-=======
-        loss["pm"], loss["count_a"] = weighted_loss(a_pred, 
-                                   gt=label_actions, 
-                                   loss_type="ce",
-                                   loss_wht=loss_weight_a, 
-                                   reduce_dim=reduce_dim,
-                                   need_cnt=True)
->>>>>>> d5f8cc36
+                                    loss_wht=loss_weight_a, 
+                                    reduce_dim=reduce_dim,
+                                    need_cnt=True)
         # Entropy Loss
         loss["ent"] = weighted_loss(a_pred, 
                                     loss_type="ent", 
