#!/usr/bin/env python
# coding=utf8
# File: models.py
import sys
import random
import torch
import numpy
from torch import nn
from torch.nn import functional as F
from torch.utils.checkpoint import checkpoint  
from l3c_baselines.utils import ce_loss_mask, mse_loss_mask, ent_loss, img_pro, img_post
from l3c_baselines.utils import parameters_regularization, count_parameters
from l3c_baselines.utils import log_debug, log_warn, log_fatal
from l3c_baselines.modules import ImageEncoder, ImageDecoder
from .decision_model import RSADecisionModel

class AnyMDPRSA(RSADecisionModel):
    def __init__(self, config, verbose=False): 
        super().__init__(config)

        loss_weight = torch.cat((
                    torch.linspace(0.0, 1.0, config.context_warmup).unsqueeze(0),
                    torch.full((1, config.max_position_loss_weighting - config.context_warmup,), 1.0)), dim=1)
        self.register_buffer('loss_weight', loss_weight)
        self.set_train_config(config)

        if(verbose):
            log_debug("RSA Decision Model initialized, total params: {}".format(count_parameters(self)))
            log_debug("Causal Block Parameters： {}".format(count_parameters(self.causal_model)))

<<<<<<< HEAD
    def sequential_loss(self, observations, behavior_actions, label_actions, rewards_input, rewards_output,
                        additional_info=None, # Kept for passing additional information
                        start_position=0, 
                        state_dropout=0.0,
                        reward_dropout=0.0,
                        update_memory=True,
                        gamma = 0.98,
                        reduce_dim=1):
=======
    def set_train_config(self, config):
        if(config.has_attr("frozen_modules")):
            if("causal_model" in config.frozen_modules):
               self.causal_model.requires_grad_(False)
            else:
               self.causal_model.requires_grad_(True)

            if("s_encoder" in config.frozen_modules):
                self.s_encoder.requires_grad_(False)
            else:
                self.s_encoder.requires_grad_(True)

            if("a_encoder" in config.frozen_modules):
                self.a_encoder.requires_grad_(False)
            else:
                self.a_encoder.requires_grad_(True)

            if(self.r_included):
                if("r_encoder" in config.frozen_modules):
                    self.r_encoder.requires_grad_(False)
                else:
                    self.r_encoder.requires_grad_(True)

            if(self.p_included):
                if("p_encoder" in config.frozen_modules):
                    self.p_encoder.requires_grad_(False)
                else:
                    self.p_encoder.requires_grad_(True)

            if("s_decoder" in config.frozen_modules):
                self.s_decoder.requires_grad_(False)
            else:
                self.s_decoder.requires_grad_(True)

            if("a_decoder" in config.frozen_modules):
                self.a_decoder.requires_grad_(False)
            else:
                self.a_decoder.requires_grad_(True)

            if("r_decoder" in config.frozen_modules):
                self.r_decoder.requires_grad_(False)
            else:
                self.r_decoder.requires_grad_(True)

    def sequential_loss(self, prompts, 
                            observations, 
                            rewards, 
                            behavior_actions, 
                            label_actions, 
                            additional_info=None, # Kept for passing additional information
                            start_position=0, 
                            state_dropout=0.0,
                            reward_dropout=0.0,
                            update_memory=True,
                            gamma = 0.98,
                            reduce='mean'):
>>>>>>> 8bdac4e6
    
        # Predict the latent representation of action and next frame (World Model)
        s_pred, a_pred, r_pred, _ = self.forward(prompts, observations[:, :-1], behavior_actions, rewards,
                cache=None, need_cache=False, state_dropout=state_dropout,
                update_memory=update_memory)

        # Calculate the loss information
        loss = dict()

        bsz = a_pred.shape[0]
        seq_len = a_pred.shape[1]
        ps, pe = start_position, start_position + seq_len

        # World Model Loss - States and Rewards
<<<<<<< HEAD
        loss["wm-s"] = ce_loss_mask(s_pred, observations[:, 1:], mask=self.loss_weight[:, ps:pe], reduce_dim=reduce_dim)
        loss["wm-r"] = mse_loss_mask(r_pred, rewards_output.view(*rewards_output.shape,1), 
                                    mask=self.loss_weight[:, ps:pe], reduce_dim=reduce_dim)
=======
        loss["wm-s"] = ce_loss_mask(s_pred, observations[:, 1:], mask=self.loss_weight[:, ps:pe], reduce=reduce)
        loss["wm-r"] = mse_loss_mask(r_pred, rewards.view(*rewards.shape,1), 
                                    mask=self.loss_weight[:, ps:pe], reduce=reduce)
>>>>>>> 8bdac4e6

        # Policy Model and Entropy Loss
        loss["pm"] = ce_loss_mask(a_pred, label_actions, mask=self.loss_weight[:, ps:pe], reduce_dim=reduce_dim)
        loss["ent"] = ent_loss(a_pred, reduce_dim=reduce_dim)
        loss["count"] = torch.tensor(bsz * seq_len, dtype=torch.int, device=a_pred.device)
        loss["causal-l2"] = parameters_regularization(self)

        return loss
        

if __name__=="__main__":
    from utils import Configure
    config=Configure()
    config.from_yaml(sys.argv[1])

    model = AnyMDPRSA(config.model_config)

    observation = torch.randn(8, 33, 3, 128, 128)
    action = torch.randint(4, (8, 32)) 
    reward = torch.randn(8, 32)
    local_map = torch.randn(8, 32, 3, 7, 7)

    vae_loss = model.vae_loss(observation)
    losses = model.sequential_loss(None, observation, reward, action, action)
    rec_img, img_out, act_out, cache = model.inference_step_by_step(
            observation[:, :5], action[:, :4], 1.0, 0, observation.device)
    print("vae:", vae_loss, "sequential:", losses)
    print(img_out[0].shape, act_out.shape)
    print(len(cache))
    print(cache[0].shape)<|MERGE_RESOLUTION|>--- conflicted
+++ resolved
@@ -28,16 +28,6 @@
             log_debug("RSA Decision Model initialized, total params: {}".format(count_parameters(self)))
             log_debug("Causal Block Parameters： {}".format(count_parameters(self.causal_model)))
 
-<<<<<<< HEAD
-    def sequential_loss(self, observations, behavior_actions, label_actions, rewards_input, rewards_output,
-                        additional_info=None, # Kept for passing additional information
-                        start_position=0, 
-                        state_dropout=0.0,
-                        reward_dropout=0.0,
-                        update_memory=True,
-                        gamma = 0.98,
-                        reduce_dim=1):
-=======
     def set_train_config(self, config):
         if(config.has_attr("frozen_modules")):
             if("causal_model" in config.frozen_modules):
@@ -94,7 +84,6 @@
                             update_memory=True,
                             gamma = 0.98,
                             reduce='mean'):
->>>>>>> 8bdac4e6
     
         # Predict the latent representation of action and next frame (World Model)
         s_pred, a_pred, r_pred, _ = self.forward(prompts, observations[:, :-1], behavior_actions, rewards,
@@ -109,15 +98,9 @@
         ps, pe = start_position, start_position + seq_len
 
         # World Model Loss - States and Rewards
-<<<<<<< HEAD
-        loss["wm-s"] = ce_loss_mask(s_pred, observations[:, 1:], mask=self.loss_weight[:, ps:pe], reduce_dim=reduce_dim)
-        loss["wm-r"] = mse_loss_mask(r_pred, rewards_output.view(*rewards_output.shape,1), 
-                                    mask=self.loss_weight[:, ps:pe], reduce_dim=reduce_dim)
-=======
         loss["wm-s"] = ce_loss_mask(s_pred, observations[:, 1:], mask=self.loss_weight[:, ps:pe], reduce=reduce)
         loss["wm-r"] = mse_loss_mask(r_pred, rewards.view(*rewards.shape,1), 
                                     mask=self.loss_weight[:, ps:pe], reduce=reduce)
->>>>>>> 8bdac4e6
 
         # Policy Model and Entropy Loss
         loss["pm"] = ce_loss_mask(a_pred, label_actions, mask=self.loss_weight[:, ps:pe], reduce_dim=reduce_dim)
