import gymnasium as gym
import xenoverse
import numpy
import multiprocessing
import argparse
from typing import Callable
from stable_baselines3 import PPO
from stable_baselines3.common.callbacks import BaseCallback

from xenoverse.anymdp import AnyMDPTaskSampler
from xenoverse.anymdp import AnyMDPSolverOpt, AnyMDPSolverOTS, AnyMDPSolverQ
from xenoverse.utils import pseudo_random_seed
from stable_baselines3.common.env_util import make_vec_env
from stable_baselines3.common.vec_env import SubprocVecEnv

def make_env(task) -> Callable:
    """
    :param env_id: 环境ID
    :param rank: 子进程的索引
    :param seed: 随机种子
    :return: 创建环境的函数
    """
    def _init():
        env = gym.make("anymdp-v0")
        env.set_task(task)
        return env
    return _init

class RolloutLogger(BaseCallback):
    """
    A custom callback for logging the total reward and episode length of each rollout.
    
    :param env_name: Name of the environment.
    :param max_rollout: Maximum number of rollouts to perform.
    :param max_step: Maximum steps per episode.
    :param downsample_trail: Downsample trail parameter.
    :param verbose: Verbosity level: 0 = no output, 1 = info, 2 = debug
    """
    def __init__(self, num_envs, max_rollout, max_step, downsample_trail, verbose=0):
        super(RolloutLogger, self).__init__(verbose)
        self.max_rollout = max_rollout
        self.max_steps = max_step
        self.accumulate_rollout = 0
        self.num_envs = num_envs
        self.reward_sums = []
        self.step_counts = []
        self.success_rate = []
        self.downsample_trail = downsample_trail
        self.episode_reward = numpy.asarray([0.0 for i in range(num_envs)])
        self.episode_length = numpy.asarray([0 for i in range(num_envs)])

    def _on_step(self) -> bool:
        """
        This method is called after every step in the environment.
        Here we update the current episode's reward and length.
        """
        # Accumulate the episode reward
        self.episode_reward += numpy.array(self.locals['rewards'])
        self.episode_length += 1
        
        if('dones' in self.locals):
            for i, done in enumerate(self.locals['dones']):
                if(done):
                    self.reward_sums.append(self.episode_reward[i])
                    self.step_counts.append(self.episode_length[i])
                    self.episode_reward[i] = 0
                    self.episode_length[i] = 0
                    self.accumulate_rollout += 1
                    if(self.accumulate_rollout % self.downsample_trail == 0):
                        print(f'Finish {self.accumulate_rollout}')
        else:
            for i, (terminated, truncated) in enumerate(zip(self.locals['terminated'], self.locals['truncated'])):
                if(terminated or truncated):
                    self.reward_sums.append(self.episode_reward[i])
                    self.step_counts.append(self.episode_length[i])
                    self.episode_reward[i] = 0
                    self.episode_length[i] = 0
                    self.accumulate_rollout += 1
                    if(self.accumulate_rollout % self.downsample_trail == 0):
                        print(f'Finish {self.accumulate_rollout}')

        # Check if we have reached the maximum number of rollouts
        if self.accumulate_rollout >= self.max_rollout:
            if self.verbose >= 1:
                print(f"Reached maximum rollouts ({self.max_rollout}). Stopping training.")
            self.model.stop_training = True
            return False

        return True

    def _on_rollout_end(self) -> None:
        """
        This event is triggered before updating the policy.
        For algorithms that do not use rollout_buffer, this method can be left empty.
        """
        pass

    def _on_training_end(self) -> None:
        """
        This event is triggered at the end of training.
        We can perform any final logging here if needed.
        """
        pass

def test_AnyMDP_task(task, 
                     max_epochs_rnd=200, max_epochs_q=5000, 
<<<<<<< HEAD
                     sub_sample=100, gamma=0.9, n_steps=2048,
                     num_cpu=64):
=======
                     sub_sample=100, gamma=0.9,
                     num_cpu=64, n_steps=2048):
>>>>>>> f4baf020

    env_single = gym.make("anymdp-v0")
    env_single.set_task(task)
    env = SubprocVecEnv([make_env(task) for i in range(num_cpu)])

    epoch_rews_rnd = []
    epoch_rews_opt = []
    epoch_rews_q =[]
    epoch_steps_q = []

    for epoch in range(max_epochs_rnd):
        obs, info = env_single.reset()
        epoch_rew = 0
        term, trunc = False, False
        while not term and not trunc:
            act = env_single.action_space.sample()
            obs, rew, term, trunc, info = env_single.step(act)
            epoch_rew += rew
        epoch_rews_rnd.append(epoch_rew)

    solver_opt = AnyMDPSolverOpt(env_single, gamma=gamma)
    for epoch in range(max_epochs_rnd):
        obs, info = env_single.reset()
        epoch_rew = 0
        term, trunc = False, False
        while not term and not trunc:
            act = solver_opt.policy(obs)
            obs, rew, term, trunc, info = env_single.step(act)
            epoch_rew += rew
        epoch_rews_opt.append(epoch_rew)
    print(solver_opt.value_matrix)
    for s in range(solver_opt.value_matrix.shape[0]):
        print(s, numpy.argmax(solver_opt.value_matrix[s]))

    rnd_perf = numpy.mean(epoch_rews_rnd)
    opt_perf = numpy.mean(epoch_rews_opt)
    if(opt_perf - rnd_perf < 1.0e-2):
        print("[Trivial task], skip")
        return None, None, None

    log_callback = RolloutLogger(num_cpu, max_epochs_q, 5000, sub_sample, verbose=1)
    model = PPO(policy='MlpPolicy', env=env, verbose=1, n_steps=n_steps // num_cpu)
    model.learn(total_timesteps=int(1e8), callback=log_callback)
    epoch_rews_q = log_callback.reward_sums
    epoch_steps_q = log_callback.step_counts

    normalized_q = (numpy.array(epoch_rews_q) - rnd_perf) / max(1.0e-2, opt_perf - rnd_perf)
    steps = normalized_q.shape[0] // sub_sample
    eff_size = steps * sub_sample
    normalized_q = numpy.reshape(normalized_q[:eff_size], (-1, sub_sample))
    normalized_steps = numpy.reshape(numpy.array(epoch_steps_q)[:eff_size], (-1, sub_sample))
    normalized_steps = numpy.cumsum(numpy.sum(normalized_steps, axis=-1), axis=0)
    return numpy.mean(normalized_q, axis=-1), normalized_steps, opt_perf - rnd_perf
            
if __name__=="__main__":
    # Parse the arguments, should include the output file name
    parser = argparse.ArgumentParser()
    parser.add_argument("--output_path", type=str, default="./res_ppo_eval.txt", help="Output result path")
    parser.add_argument("--state_num", type=int, default=16, help="state num, default:128")
    parser.add_argument("--action_num", type=int, default=5, help="action num, default:5")
    parser.add_argument("--max_epochs", type=int, default=10000, help="multiple epochs:default:1000")
    parser.add_argument("--workers", type=int, default=64, help="number of multiprocessing workers")
    parser.add_argument("--tasks", type=int, default=256, help="number of tasks")
    parser.add_argument("--sub_sample", type=int, default=10)
    parser.add_argument("--gamma", type=float, default=0.99)
<<<<<<< HEAD
    parser.add_argument("--n_steps", type=int, default=2048)
=======
    parser.add_argument("--n_steps", type=float, default=2048)

>>>>>>> f4baf020
    args = parser.parse_args()

    # Data Generation
    scores = []
    steps = []
    deltas = []
    last_len = -1
    for taskid in range(args.tasks):
        task = AnyMDPTaskSampler(int(args.state_num), int(args.action_num))
        q_res, step_res, delta = test_AnyMDP_task(task,
                                                  max_epochs_rnd=200, 
                                                  max_epochs_q=args.max_epochs, 
                                                  sub_sample=args.sub_sample,
                                                  gamma=args.gamma,
<<<<<<< HEAD
                                                  n_steps=args.n_steps,
                                                  num_cpu=args.workers)
=======
                                                  num_cpu=args.workers,
                                                  n_steps=args.n_steps)
>>>>>>> f4baf020
        print(f"finish task {taskid}, {q_res} {step_res}, {delta}")
        if(q_res is not None):
            if(len(scores) < 1 or last_len==numpy.shape(q_res)[0]):
                scores.append(q_res)
                steps.append(step_res)
                deltas.append(delta)
                last_len = numpy.shape(q_res)[0]

    scores = numpy.array(scores)
    s_mean = numpy.mean(scores, axis=0)
    s2_mean = numpy.mean(scores**2, axis=0)
    std = numpy.sqrt(s2_mean - s_mean**2)
    conf = 2.0 * std / numpy.sqrt(scores.shape[0])
    
    steps = numpy.array(steps)
    sp_mean = numpy.mean(steps, axis=0)
    sp2_mean = numpy.mean(steps**2, axis=0)
    pstd = numpy.sqrt(sp2_mean - sp_mean**2)

    deltas = numpy.array(deltas)
    d_mean = numpy.mean(deltas)
    d2_mean = numpy.mean(deltas**2)
    dstd = numpy.sqrt(d2_mean - d_mean**2)

    fout = open(args.output_path, "w")
    for i in range(s_mean.shape[0]):
        fout.write("%d\t%.3f\t%.3f\t%.3f\t%.3f\t%.3f\t%.3f\n" % 
              ((i+1)*args.sub_sample, s_mean[i], conf[i], sp_mean[i], pstd[i], d_mean, dstd))
    fout.close()<|MERGE_RESOLUTION|>--- conflicted
+++ resolved
@@ -104,14 +104,8 @@
 
 def test_AnyMDP_task(task, 
                      max_epochs_rnd=200, max_epochs_q=5000, 
-<<<<<<< HEAD
-                     sub_sample=100, gamma=0.9, n_steps=2048,
-                     num_cpu=64):
-=======
                      sub_sample=100, gamma=0.9,
                      num_cpu=64, n_steps=2048):
->>>>>>> f4baf020
-
     env_single = gym.make("anymdp-v0")
     env_single.set_task(task)
     env = SubprocVecEnv([make_env(task) for i in range(num_cpu)])
@@ -176,12 +170,7 @@
     parser.add_argument("--tasks", type=int, default=256, help="number of tasks")
     parser.add_argument("--sub_sample", type=int, default=10)
     parser.add_argument("--gamma", type=float, default=0.99)
-<<<<<<< HEAD
     parser.add_argument("--n_steps", type=int, default=2048)
-=======
-    parser.add_argument("--n_steps", type=float, default=2048)
-
->>>>>>> f4baf020
     args = parser.parse_args()
 
     # Data Generation
@@ -196,13 +185,8 @@
                                                   max_epochs_q=args.max_epochs, 
                                                   sub_sample=args.sub_sample,
                                                   gamma=args.gamma,
-<<<<<<< HEAD
                                                   n_steps=args.n_steps,
                                                   num_cpu=args.workers)
-=======
-                                                  num_cpu=args.workers,
-                                                  n_steps=args.n_steps)
->>>>>>> f4baf020
         print(f"finish task {taskid}, {q_res} {step_res}, {delta}")
         if(q_res is not None):
             if(len(scores) < 1 or last_len==numpy.shape(q_res)[0]):
