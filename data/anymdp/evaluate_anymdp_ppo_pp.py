--- conflicted
+++ resolved
@@ -71,7 +71,6 @@
                 self.episode_length[i] = 0
 
             # Check if we have reached the maximum number of rollouts
-<<<<<<< HEAD
             self.current_rollout += 1
             if self.current_rollout >= self.max_rollout:
                 if self.verbose >= 1:
@@ -79,16 +78,6 @@
                 self.model.stop_training = True
                 return False
             print(f"Rollout:{self.current_rollout};Steps:{self.step_counts[-1]}")
-=======
-            self.accumulate_rollout += 1
-        
-        if numpy.min(self.accumulate_rollout) >= self.max_rollout:
-            if self.verbose >= 1:
-                print(f"Reached maximum rollouts ({self.max_rollout}). Stopping training.")
-            self.model.stop_training = True
-            return False
-
->>>>>>> cd5e04be
         return True
 
     def _on_rollout_end(self) -> None:
@@ -146,15 +135,9 @@
         print("[Trivial task], skip")
         return None, None, None
 
-<<<<<<< HEAD
-    log_callback = RolloutLogger(max_epochs_q, 4000, sub_sample, verbose=1)
-    model = PPO(policy='MlpPolicy', env=env, verbose=1, n_steps=4096)
-    model.learn(total_timesteps=int(4e6), callback=log_callback)
-=======
     log_callback = RolloutLogger(num_cpu, max_epochs_q, 5000, sub_sample, verbose=1)
     model = PPO(policy='MlpPolicy', env=WrapperEnv(env), verbose=1, n_steps=2048 // num_cpu)
     model.learn(total_timesteps=int(1e8), callback=log_callback)
->>>>>>> cd5e04be
     epoch_rews_q = log_callback.reward_sums
     epoch_steps_q = log_callback.step_counts
 
