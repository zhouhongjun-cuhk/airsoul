import gymnasium as gym
import xenoverse
import numpy
import multiprocessing
import argparse
import numpy

from xenoverse.anymdp import AnyMDPTaskSampler
from xenoverse.anymdp import AnyMDPSolverOpt, AnyMDPSolverMBRL, AnyMDPSolverQ
from xenoverse.utils import pseudo_random_seed

# for comparison
def resample_task(task):
    task["transition"] = numpy.clip(numpy.random.normal(size=task["transition"].shape), 0.0, None)
    task["transition"] = task["transition"] / numpy.sum(task["transition"], axis=-1, keepdims=True)
    task["reward"] = numpy.random.normal(size=task["reward"].shape)
    return task

def test_AnyMDP_task(worker_id, result, ns=16, na=5, 
                     max_epochs_rnd=200, max_epochs_q=5000, 
<<<<<<< HEAD
                     sub_sample=10, gamma=0.99):
=======
                     sub_sample=100, gamma=0.9,
                     exploration=0.005, lr=0.01):
>>>>>>> f4baf020
    env = gym.make("anymdp-v0")
    task = AnyMDPTaskSampler(ns, na, verbose=True)
    #task = resample_task(task)
    env.set_task(task)
    epoch_rews_rnd = []
    epoch_rews_opt = []
    epoch_rews_q =[]
    epoch_steps_q = []

    for epoch in range(max_epochs_rnd):
        obs, info = env.reset()
        epoch_rew = 0
        terminated, truncated = False, False
        while not terminated and not truncated:
            act = env.action_space.sample()
            obs, rew, terminated, truncated, info = env.step(act)
            epoch_rew += rew
        epoch_rews_rnd.append(epoch_rew)

    solver_opt = AnyMDPSolverOpt(env, gamma=0.98)
    for epoch in range(max_epochs_rnd):
        obs, info = env.reset()
        epoch_rew = 0
        terminated, truncated = False, False
        while not terminated and not truncated:
            act = solver_opt.policy(obs)
            obs, rew, terminated, truncated, info = env.step(act)
            epoch_rew += rew
        epoch_rews_opt.append(epoch_rew)

    rnd_perf = numpy.mean(epoch_rews_rnd)
    opt_perf = numpy.mean(epoch_rews_opt)
    if(opt_perf - rnd_perf < 0.01):
        print("[Trivial task], skip")
        return

<<<<<<< HEAD
    solver_q = AnyMDPSolverQ(env, gamma=gamma, alpha=0.10, c=0.01)
=======
    solver_q = AnyMDPSolverQ(env, gamma=gamma, c=exploration, alpha=lr)
>>>>>>> f4baf020
    for epoch in range(max_epochs_q):
        last_obs, info = env.reset()
        epoch_rew = 0
        epoch_step = 0
        terminated, truncated = False, False
        while not terminated and not truncated:
            act = solver_q.policy(last_obs)
            obs, rew, terminated, truncated, info = env.step(act)
            solver_q.learner(last_obs, act, obs, rew, terminated, truncated)
            epoch_rew += rew
            epoch_step += 1
            last_obs = obs
        epoch_rews_q.append(epoch_rew)
        epoch_steps_q.append(epoch_step)

    normalized_q = numpy.clip((numpy.array(epoch_rews_q) - rnd_perf) / max(1.0e-2, opt_perf - rnd_perf), 0.0, 1.0)
    steps = normalized_q.shape[0] // sub_sample
    eff_size = steps * sub_sample
    normalized_q = numpy.reshape(normalized_q[:eff_size], (-1, sub_sample))
    normalized_steps = numpy.reshape(numpy.array(epoch_steps_q)[:eff_size], (-1, sub_sample))
    result.put((numpy.mean(normalized_q, axis=-1), numpy.cumsum(numpy.sum(normalized_steps, axis=-1)), opt_perf - rnd_perf))
    print(f"finish task： {worker_id}")
            
if __name__=="__main__":
    # Parse the arguments, should include the output file name
    parser = argparse.ArgumentParser()
    parser.add_argument("--output_path", type=str, default="./res.txt", help="Output result path")
    parser.add_argument("--state_num", type=int, default=16, help="state num, default:16")
    parser.add_argument("--action_num", type=int, default=5, help="action num, default:5")
<<<<<<< HEAD
    parser.add_argument("--max_steps", type=int, default=4000, help="max steps, default:4000")
    parser.add_argument("--max_epochs", type=int, default=10000, help="multiple epochs:default:10000")
=======
    parser.add_argument("--max_epochs", type=int, default=2000, help="multiple epochs:default:1000")
>>>>>>> f4baf020
    parser.add_argument("--workers", type=int, default=4, help="number of multiprocessing workers")
    parser.add_argument("--sub_sample", type=int, default=10)
    parser.add_argument("--gamma", type=float, default=0.99)
    parser.add_argument("--exploration", type=float, default=0.005)
    parser.add_argument("--learning_rate", type=float, default=0.01)

    args = parser.parse_args()

    # Data Generation
    processes = []
    res = multiprocessing.Manager().Queue()
    for worker_id in range(args.workers):
        process = multiprocessing.Process(target=test_AnyMDP_task, 
                args=(worker_id,
                      res,
                      int(args.state_num), 
                      int(args.action_num),
                      200, 
                      args.max_epochs, 
                      args.sub_sample,
                      args.gamma,
                      args.exploration,
                      args.learning_rate))
        processes.append(process)
        process.start()

    for process in processes:
        process.join() 
    
    scores = []
    steps = []
    deltas = []
    while not res.empty():
        score, step, delta = res.get()
        scores.append(score)
        steps.append(step)
        deltas.append(delta)

    scores = numpy.array(scores)
    s_mean = numpy.mean(scores, axis=0)
    s2_mean = numpy.mean(scores**2, axis=0)
    std = numpy.sqrt(s2_mean - s_mean**2)
    conf = 2.0 * std / numpy.sqrt(scores.shape[0])
    print(f"Number of valid tasks: {scores.shape[0]}")

    steps = numpy.array(steps)
    sp_mean = numpy.mean(steps, axis=0)
    sp2_mean = numpy.mean(steps**2, axis=0)
    pstd = numpy.sqrt(sp2_mean - sp_mean**2)

    deltas = numpy.array(deltas)
    d_mean = numpy.mean(deltas)
    d2_mean = numpy.mean(deltas**2)
    dstd = numpy.sqrt(d2_mean - d_mean**2)

    fout = open(args.output_path, "w")
    for i in range(s_mean.shape[0]):
        fout.write("%d\t%.3f\t%.3f\t%.3f\t%.3f\t%.3f\t%.3f\n" % 
              ((i+1)*args.sub_sample, s_mean[i], conf[i], sp_mean[i], pstd[i], d_mean, dstd))
    fout.close()<|MERGE_RESOLUTION|>--- conflicted
+++ resolved
@@ -18,12 +18,8 @@
 
 def test_AnyMDP_task(worker_id, result, ns=16, na=5, 
                      max_epochs_rnd=200, max_epochs_q=5000, 
-<<<<<<< HEAD
-                     sub_sample=10, gamma=0.99):
-=======
                      sub_sample=100, gamma=0.9,
                      exploration=0.005, lr=0.01):
->>>>>>> f4baf020
     env = gym.make("anymdp-v0")
     task = AnyMDPTaskSampler(ns, na, verbose=True)
     #task = resample_task(task)
@@ -60,11 +56,7 @@
         print("[Trivial task], skip")
         return
 
-<<<<<<< HEAD
-    solver_q = AnyMDPSolverQ(env, gamma=gamma, alpha=0.10, c=0.01)
-=======
     solver_q = AnyMDPSolverQ(env, gamma=gamma, c=exploration, alpha=lr)
->>>>>>> f4baf020
     for epoch in range(max_epochs_q):
         last_obs, info = env.reset()
         epoch_rew = 0
@@ -94,12 +86,8 @@
     parser.add_argument("--output_path", type=str, default="./res.txt", help="Output result path")
     parser.add_argument("--state_num", type=int, default=16, help="state num, default:16")
     parser.add_argument("--action_num", type=int, default=5, help="action num, default:5")
-<<<<<<< HEAD
-    parser.add_argument("--max_steps", type=int, default=4000, help="max steps, default:4000")
     parser.add_argument("--max_epochs", type=int, default=10000, help="multiple epochs:default:10000")
-=======
     parser.add_argument("--max_epochs", type=int, default=2000, help="multiple epochs:default:1000")
->>>>>>> f4baf020
     parser.add_argument("--workers", type=int, default=4, help="number of multiprocessing workers")
     parser.add_argument("--sub_sample", type=int, default=10)
     parser.add_argument("--gamma", type=float, default=0.99)
